/*
 * Copyright (c) 2008 Vitor Sessak
 *
 * This file is part of FFmpeg.
 *
 * FFmpeg is free software; you can redistribute it and/or
 * modify it under the terms of the GNU Lesser General Public
 * License as published by the Free Software Foundation; either
 * version 2.1 of the License, or (at your option) any later version.
 *
 * FFmpeg is distributed in the hope that it will be useful,
 * but WITHOUT ANY WARRANTY; without even the implied warranty of
 * MERCHANTABILITY or FITNESS FOR A PARTICULAR PURPOSE.  See the GNU
 * Lesser General Public License for more details.
 *
 * You should have received a copy of the GNU Lesser General Public
 * License along with FFmpeg; if not, write to the Free Software
 * Foundation, Inc., 51 Franklin Street, Fifth Floor, Boston, MA 02110-1301 USA
 */

/**
 * @file
 * memory buffer source filter
 */

#include "avfilter.h"
#include "internal.h"
#include "avcodec.h"
#include "buffersrc.h"
#include "vsrc_buffer.h"
#include "libavutil/fifo.h"
#include "libavutil/imgutils.h"

typedef struct {
<<<<<<< HEAD
    AVFilterBufferRef *picref;
    AVFilterContext   *scale;
=======
    AVFifoBuffer     *fifo;
>>>>>>> 95587d29
    int               h, w;
    enum PixelFormat  pix_fmt;
    AVRational        time_base;     ///< time_base to set in the output link
    AVRational        sample_aspect_ratio;
    char              sws_param[256];
} BufferSourceContext;

#define CHECK_PARAM_CHANGE(s, c, width, height, format)\
    if (c->w != width || c->h != height || c->pix_fmt != format) {\
        av_log(s, AV_LOG_ERROR, "Changing frame properties on the fly is not supported.\n");\
        return AVERROR(EINVAL);\
    }

int av_vsrc_buffer_add_video_buffer_ref(AVFilterContext *buffer_filter,
                                        AVFilterBufferRef *picref, int flags)
{
    BufferSourceContext *c = buffer_filter->priv;
<<<<<<< HEAD
    AVFilterLink *outlink = buffer_filter->outputs[0];
    int ret;

    if (c->picref) {
        if (flags & AV_VSRC_BUF_FLAG_OVERWRITE) {
            avfilter_unref_buffer(c->picref);
            c->picref = NULL;
        } else {
            av_log(buffer_filter, AV_LOG_ERROR,
                   "Buffering several frames is not supported. "
                   "Please consume all available frames before adding a new one.\n");
            return AVERROR(EINVAL);
        }
    }
=======
    AVFilterBufferRef *buf;
    int ret;

    if (!av_fifo_space(c->fifo) &&
        (ret = av_fifo_realloc2(c->fifo, av_fifo_size(c->fifo) +
                                         sizeof(buf))) < 0)
        return ret;
>>>>>>> 95587d29

    if (picref->video->w != c->w || picref->video->h != c->h || picref->format != c->pix_fmt) {
        AVFilterContext *scale = buffer_filter->outputs[0]->dst;
        AVFilterLink *link;
        char scale_param[1024];

        av_log(buffer_filter, AV_LOG_INFO,
               "Buffer video input changed from size:%dx%d fmt:%s to size:%dx%d fmt:%s\n",
               c->w, c->h, av_pix_fmt_descriptors[c->pix_fmt].name,
               picref->video->w, picref->video->h, av_pix_fmt_descriptors[picref->format].name);

<<<<<<< HEAD
        if (!scale || strcmp(scale->filter->name, "scale")) {
            AVFilter *f = avfilter_get_by_name("scale");

            av_log(buffer_filter, AV_LOG_INFO, "Inserting scaler filter\n");
            if ((ret = avfilter_open(&scale, f, "Input equalizer")) < 0)
                return ret;

            c->scale = scale;

            snprintf(scale_param, sizeof(scale_param)-1, "%d:%d:%s", c->w, c->h, c->sws_param);
            if ((ret = avfilter_init_filter(scale, scale_param, NULL)) < 0) {
                return ret;
            }

            if ((ret = avfilter_insert_filter(buffer_filter->outputs[0], scale, 0, 0)) < 0) {
                return ret;
            }
            scale->outputs[0]->time_base = scale->inputs[0]->time_base;

            scale->outputs[0]->format= c->pix_fmt;
        } else if (!strcmp(scale->filter->name, "scale")) {
            snprintf(scale_param, sizeof(scale_param)-1, "%d:%d:%s",
                     scale->outputs[0]->w, scale->outputs[0]->h, c->sws_param);
            scale->filter->init(scale, scale_param, NULL);
        }

        c->pix_fmt = scale->inputs[0]->format = picref->format;
        c->w       = scale->inputs[0]->w      = picref->video->w;
        c->h       = scale->inputs[0]->h      = picref->video->h;

        link = scale->outputs[0];
        if ((ret =  link->srcpad->config_props(link)) < 0)
            return ret;
    }

    c->picref = avfilter_get_video_buffer(outlink, AV_PERM_WRITE,
                                          picref->video->w, picref->video->h);
    av_image_copy(c->picref->data, c->picref->linesize,
                  (void*)picref->data, picref->linesize,
                  picref->format, picref->video->w, picref->video->h);
    avfilter_copy_buffer_ref_props(c->picref, picref);
=======
    buf = avfilter_get_video_buffer(buffer_filter->outputs[0], AV_PERM_WRITE,
                                    c->w, c->h);
    av_image_copy(buf->data, buf->linesize, frame->data, frame->linesize,
                  c->pix_fmt, c->w, c->h);

    avfilter_copy_frame_props(buf, frame);
    buf->pts                    = pts;
    buf->video->pixel_aspect    = pixel_aspect;

    if ((ret = av_fifo_generic_write(c->fifo, &buf, sizeof(buf), NULL)) < 0) {
        avfilter_unref_buffer(buf);
        return ret;
    }
>>>>>>> 95587d29

    return 0;
}

int av_buffersrc_buffer(AVFilterContext *s, AVFilterBufferRef *buf)
{
    BufferSourceContext *c = s->priv;
    int ret;

<<<<<<< HEAD
    if (c->picref) {
        av_log(s, AV_LOG_ERROR,
               "Buffering several frames is not supported. "
               "Please consume all available frames before adding a new one.\n"
            );
        return AVERROR(EINVAL);
    }
=======
    if (!av_fifo_space(c->fifo) &&
        (ret = av_fifo_realloc2(c->fifo, av_fifo_size(c->fifo) +
                                         sizeof(buf))) < 0)
        return ret;
>>>>>>> 95587d29

//     CHECK_PARAM_CHANGE(s, c, buf->video->w, buf->video->h, buf->format);

<<<<<<< HEAD
    c->picref = buf;
=======
    if ((ret = av_fifo_generic_write(c->fifo, &buf, sizeof(buf), NULL)) < 0)
        return ret;
>>>>>>> 95587d29

    return 0;
}

#if CONFIG_AVCODEC
#include "avcodec.h"

int av_vsrc_buffer_add_frame(AVFilterContext *buffer_src,
                             const AVFrame *frame, int flags)
{
    int ret;
    AVFilterBufferRef *picref =
        avfilter_get_video_buffer_ref_from_frame(frame, AV_PERM_WRITE);
    if (!picref)
        return AVERROR(ENOMEM);
    ret = av_vsrc_buffer_add_video_buffer_ref(buffer_src, picref, flags);
    picref->buf->data[0] = NULL;
    avfilter_unref_buffer(picref);

    return ret;
}
#endif

static av_cold int init(AVFilterContext *ctx, const char *args, void *opaque)
{
    BufferSourceContext *c = ctx->priv;
    char pix_fmt_str[128];
    int ret, n = 0;
    *c->sws_param = 0;

    if (!args ||
        (n = sscanf(args, "%d:%d:%127[^:]:%d:%d:%d:%d:%255c", &c->w, &c->h, pix_fmt_str,
                    &c->time_base.num, &c->time_base.den,
                    &c->sample_aspect_ratio.num, &c->sample_aspect_ratio.den, c->sws_param)) < 7) {
        av_log(ctx, AV_LOG_ERROR, "Expected at least 7 arguments, but only %d found in '%s'\n", n, args);
        return AVERROR(EINVAL);
    }

<<<<<<< HEAD
    if ((ret = ff_parse_pixel_format(&c->pix_fmt, pix_fmt_str, ctx)) < 0)
        return ret;

    av_log(ctx, AV_LOG_INFO, "w:%d h:%d pixfmt:%s tb:%d/%d sar:%d/%d sws_param:%s\n",
           c->w, c->h, av_pix_fmt_descriptors[c->pix_fmt].name,
           c->time_base.num, c->time_base.den,
           c->sample_aspect_ratio.num, c->sample_aspect_ratio.den, c->sws_param);
=======
    if (!(c->fifo = av_fifo_alloc(sizeof(AVFilterBufferRef*))))
        return AVERROR(ENOMEM);

    av_log(ctx, AV_LOG_INFO, "w:%d h:%d pixfmt:%s\n", c->w, c->h, av_pix_fmt_descriptors[c->pix_fmt].name);
>>>>>>> 95587d29
    return 0;
}

static av_cold void uninit(AVFilterContext *ctx)
{
    BufferSourceContext *s = ctx->priv;
<<<<<<< HEAD
    if (s->picref)
        avfilter_unref_buffer(s->picref);
    s->picref = NULL;
    avfilter_free(s->scale);
    s->scale = NULL;
=======
    while (av_fifo_size(s->fifo)) {
        AVFilterBufferRef *buf;
        av_fifo_generic_read(s->fifo, &buf, sizeof(buf), NULL);
        avfilter_unref_buffer(buf);
    }
    av_fifo_free(s->fifo);
    s->fifo = NULL;
>>>>>>> 95587d29
}

static int query_formats(AVFilterContext *ctx)
{
    BufferSourceContext *c = ctx->priv;
    enum PixelFormat pix_fmts[] = { c->pix_fmt, PIX_FMT_NONE };

    avfilter_set_common_pixel_formats(ctx, avfilter_make_format_list(pix_fmts));
    return 0;
}

static int config_props(AVFilterLink *link)
{
    BufferSourceContext *c = link->src->priv;

    link->w = c->w;
    link->h = c->h;
    link->sample_aspect_ratio = c->sample_aspect_ratio;
    link->time_base = c->time_base;

    return 0;
}

static int request_frame(AVFilterLink *link)
{
    BufferSourceContext *c = link->src->priv;
    AVFilterBufferRef *buf;

<<<<<<< HEAD
    if (!c->picref) {
        av_log(link->src, AV_LOG_WARNING,
=======
    if (!av_fifo_size(c->fifo)) {
        av_log(link->src, AV_LOG_ERROR,
>>>>>>> 95587d29
               "request_frame() called with no available frame!\n");
        return AVERROR(EINVAL);
    }
    av_fifo_generic_read(c->fifo, &buf, sizeof(buf), NULL);

<<<<<<< HEAD
    avfilter_start_frame(link, avfilter_ref_buffer(c->picref, ~0));
    avfilter_draw_slice(link, 0, link->h, 1);
    avfilter_end_frame(link);
    avfilter_unref_buffer(c->picref);
    c->picref = NULL;
=======
    avfilter_start_frame(link, avfilter_ref_buffer(buf, ~0));
    avfilter_draw_slice(link, 0, link->h, 1);
    avfilter_end_frame(link);
    avfilter_unref_buffer(buf);
>>>>>>> 95587d29

    return 0;
}

static int poll_frame(AVFilterLink *link)
{
    BufferSourceContext *c = link->src->priv;
<<<<<<< HEAD
    return !!c->picref;
=======
    return !!av_fifo_size(c->fifo);
>>>>>>> 95587d29
}

AVFilter avfilter_vsrc_buffer = {
    .name      = "buffer",
    .description = NULL_IF_CONFIG_SMALL("Buffer video frames, and make them accessible to the filterchain."),
    .priv_size = sizeof(BufferSourceContext),
    .query_formats = query_formats,

    .init      = init,
    .uninit    = uninit,

    .inputs    = (const AVFilterPad[]) {{ .name = NULL }},
    .outputs   = (const AVFilterPad[]) {{ .name      = "default",
                                    .type            = AVMEDIA_TYPE_VIDEO,
                                    .request_frame   = request_frame,
                                    .poll_frame      = poll_frame,
                                    .config_props    = config_props, },
                                  { .name = NULL}},
};<|MERGE_RESOLUTION|>--- conflicted
+++ resolved
@@ -32,12 +32,8 @@
 #include "libavutil/imgutils.h"
 
 typedef struct {
-<<<<<<< HEAD
-    AVFilterBufferRef *picref;
-    AVFilterContext   *scale;
-=======
+    AVFilterContext  *scale;
     AVFifoBuffer     *fifo;
->>>>>>> 95587d29
     int               h, w;
     enum PixelFormat  pix_fmt;
     AVRational        time_base;     ///< time_base to set in the output link
@@ -55,30 +51,19 @@
                                         AVFilterBufferRef *picref, int flags)
 {
     BufferSourceContext *c = buffer_filter->priv;
-<<<<<<< HEAD
     AVFilterLink *outlink = buffer_filter->outputs[0];
-    int ret;
-
-    if (c->picref) {
-        if (flags & AV_VSRC_BUF_FLAG_OVERWRITE) {
-            avfilter_unref_buffer(c->picref);
-            c->picref = NULL;
-        } else {
-            av_log(buffer_filter, AV_LOG_ERROR,
-                   "Buffering several frames is not supported. "
-                   "Please consume all available frames before adding a new one.\n");
-            return AVERROR(EINVAL);
-        }
-    }
-=======
     AVFilterBufferRef *buf;
     int ret;
 
+    if (av_fifo_size(c->fifo)) {
+        if (flags & AV_VSRC_BUF_FLAG_OVERWRITE) {
+            //FIXME not implemented
+        }
+    }
     if (!av_fifo_space(c->fifo) &&
         (ret = av_fifo_realloc2(c->fifo, av_fifo_size(c->fifo) +
                                          sizeof(buf))) < 0)
         return ret;
->>>>>>> 95587d29
 
     if (picref->video->w != c->w || picref->video->h != c->h || picref->format != c->pix_fmt) {
         AVFilterContext *scale = buffer_filter->outputs[0]->dst;
@@ -90,7 +75,6 @@
                c->w, c->h, av_pix_fmt_descriptors[c->pix_fmt].name,
                picref->video->w, picref->video->h, av_pix_fmt_descriptors[picref->format].name);
 
-<<<<<<< HEAD
         if (!scale || strcmp(scale->filter->name, "scale")) {
             AVFilter *f = avfilter_get_by_name("scale");
 
@@ -126,27 +110,17 @@
             return ret;
     }
 
-    c->picref = avfilter_get_video_buffer(outlink, AV_PERM_WRITE,
-                                          picref->video->w, picref->video->h);
-    av_image_copy(c->picref->data, c->picref->linesize,
+    buf = avfilter_get_video_buffer(outlink, AV_PERM_WRITE,
+                                    picref->video->w, picref->video->h);
+    av_image_copy(buf->data, buf->linesize,
                   (void*)picref->data, picref->linesize,
                   picref->format, picref->video->w, picref->video->h);
-    avfilter_copy_buffer_ref_props(c->picref, picref);
-=======
-    buf = avfilter_get_video_buffer(buffer_filter->outputs[0], AV_PERM_WRITE,
-                                    c->w, c->h);
-    av_image_copy(buf->data, buf->linesize, frame->data, frame->linesize,
-                  c->pix_fmt, c->w, c->h);
-
-    avfilter_copy_frame_props(buf, frame);
-    buf->pts                    = pts;
-    buf->video->pixel_aspect    = pixel_aspect;
+    avfilter_copy_buffer_ref_props(buf, picref);
 
     if ((ret = av_fifo_generic_write(c->fifo, &buf, sizeof(buf), NULL)) < 0) {
         avfilter_unref_buffer(buf);
         return ret;
     }
->>>>>>> 95587d29
 
     return 0;
 }
@@ -156,29 +130,15 @@
     BufferSourceContext *c = s->priv;
     int ret;
 
-<<<<<<< HEAD
-    if (c->picref) {
-        av_log(s, AV_LOG_ERROR,
-               "Buffering several frames is not supported. "
-               "Please consume all available frames before adding a new one.\n"
-            );
-        return AVERROR(EINVAL);
-    }
-=======
     if (!av_fifo_space(c->fifo) &&
         (ret = av_fifo_realloc2(c->fifo, av_fifo_size(c->fifo) +
                                          sizeof(buf))) < 0)
         return ret;
->>>>>>> 95587d29
 
 //     CHECK_PARAM_CHANGE(s, c, buf->video->w, buf->video->h, buf->format);
 
-<<<<<<< HEAD
-    c->picref = buf;
-=======
     if ((ret = av_fifo_generic_write(c->fifo, &buf, sizeof(buf), NULL)) < 0)
         return ret;
->>>>>>> 95587d29
 
     return 0;
 }
@@ -217,33 +177,22 @@
         return AVERROR(EINVAL);
     }
 
-<<<<<<< HEAD
     if ((ret = ff_parse_pixel_format(&c->pix_fmt, pix_fmt_str, ctx)) < 0)
         return ret;
+
+    if (!(c->fifo = av_fifo_alloc(sizeof(AVFilterBufferRef*))))
+        return AVERROR(ENOMEM);
 
     av_log(ctx, AV_LOG_INFO, "w:%d h:%d pixfmt:%s tb:%d/%d sar:%d/%d sws_param:%s\n",
            c->w, c->h, av_pix_fmt_descriptors[c->pix_fmt].name,
            c->time_base.num, c->time_base.den,
            c->sample_aspect_ratio.num, c->sample_aspect_ratio.den, c->sws_param);
-=======
-    if (!(c->fifo = av_fifo_alloc(sizeof(AVFilterBufferRef*))))
-        return AVERROR(ENOMEM);
-
-    av_log(ctx, AV_LOG_INFO, "w:%d h:%d pixfmt:%s\n", c->w, c->h, av_pix_fmt_descriptors[c->pix_fmt].name);
->>>>>>> 95587d29
     return 0;
 }
 
 static av_cold void uninit(AVFilterContext *ctx)
 {
     BufferSourceContext *s = ctx->priv;
-<<<<<<< HEAD
-    if (s->picref)
-        avfilter_unref_buffer(s->picref);
-    s->picref = NULL;
-    avfilter_free(s->scale);
-    s->scale = NULL;
-=======
     while (av_fifo_size(s->fifo)) {
         AVFilterBufferRef *buf;
         av_fifo_generic_read(s->fifo, &buf, sizeof(buf), NULL);
@@ -251,7 +200,8 @@
     }
     av_fifo_free(s->fifo);
     s->fifo = NULL;
->>>>>>> 95587d29
+    avfilter_free(s->scale);
+    s->scale = NULL;
 }
 
 static int query_formats(AVFilterContext *ctx)
@@ -280,30 +230,17 @@
     BufferSourceContext *c = link->src->priv;
     AVFilterBufferRef *buf;
 
-<<<<<<< HEAD
-    if (!c->picref) {
+    if (!av_fifo_size(c->fifo)) {
         av_log(link->src, AV_LOG_WARNING,
-=======
-    if (!av_fifo_size(c->fifo)) {
-        av_log(link->src, AV_LOG_ERROR,
->>>>>>> 95587d29
                "request_frame() called with no available frame!\n");
         return AVERROR(EINVAL);
     }
     av_fifo_generic_read(c->fifo, &buf, sizeof(buf), NULL);
 
-<<<<<<< HEAD
-    avfilter_start_frame(link, avfilter_ref_buffer(c->picref, ~0));
-    avfilter_draw_slice(link, 0, link->h, 1);
-    avfilter_end_frame(link);
-    avfilter_unref_buffer(c->picref);
-    c->picref = NULL;
-=======
     avfilter_start_frame(link, avfilter_ref_buffer(buf, ~0));
     avfilter_draw_slice(link, 0, link->h, 1);
     avfilter_end_frame(link);
     avfilter_unref_buffer(buf);
->>>>>>> 95587d29
 
     return 0;
 }
@@ -311,11 +248,7 @@
 static int poll_frame(AVFilterLink *link)
 {
     BufferSourceContext *c = link->src->priv;
-<<<<<<< HEAD
-    return !!c->picref;
-=======
     return !!av_fifo_size(c->fifo);
->>>>>>> 95587d29
 }
 
 AVFilter avfilter_vsrc_buffer = {
