/*
 * Copyright (c) 2007 Bobby Bingham
 *
 * This file is part of FFmpeg.
 *
 * FFmpeg is free software; you can redistribute it and/or
 * modify it under the terms of the GNU Lesser General Public
 * License as published by the Free Software Foundation; either
 * version 2.1 of the License, or (at your option) any later version.
 *
 * FFmpeg is distributed in the hope that it will be useful,
 * but WITHOUT ANY WARRANTY; without even the implied warranty of
 * MERCHANTABILITY or FITNESS FOR A PARTICULAR PURPOSE.  See the GNU
 * Lesser General Public License for more details.
 *
 * You should have received a copy of the GNU Lesser General Public
 * License along with FFmpeg; if not, write to the Free Software
 * Foundation, Inc., 51 Franklin Street, Fifth Floor, Boston, MA 02110-1301 USA
 */

/**
 * @file
 * scale video filter
 */

#include "avfilter.h"
#include "libavutil/avstring.h"
#include "libavutil/eval.h"
#include "libavutil/pixdesc.h"
#include "libavutil/avassert.h"
#include "libswscale/swscale.h"

static const char *var_names[] = {
    "PI",
    "PHI",
    "E",
    "in_w",   "iw",
    "in_h",   "ih",
    "out_w",  "ow",
    "out_h",  "oh",
    "a",
    "hsub",
    "vsub",
    NULL
};

enum var_name {
    VAR_PI,
    VAR_PHI,
    VAR_E,
    VAR_IN_W,   VAR_IW,
    VAR_IN_H,   VAR_IH,
    VAR_OUT_W,  VAR_OW,
    VAR_OUT_H,  VAR_OH,
    VAR_A,
    VAR_HSUB,
    VAR_VSUB,
    VARS_NB
};

typedef struct {
    struct SwsContext *sws;     ///< software scaler context
    struct SwsContext *isws[2]; ///< software scaler context for interlaced material

    /**
     * New dimensions. Special values are:
     *   0 = original width/height
     *  -1 = keep original aspect
     */
    int w, h;
    unsigned int flags;         ///sws flags

    int hsub, vsub;             ///< chroma subsampling
    int slice_y;                ///< top of current output slice
    int input_is_pal;           ///< set to 1 if the input format is paletted
<<<<<<< HEAD
    int interlaced;

    char w_expr[256];             ///< width  expression string
    char h_expr[256];             ///< height expression string
=======

    char w_expr[256];           ///< width  expression string
    char h_expr[256];           ///< height expression string
>>>>>>> 79ee8977
} ScaleContext;

static av_cold int init(AVFilterContext *ctx, const char *args, void *opaque)
{
    ScaleContext *scale = ctx->priv;
    const char *p;

    av_strlcpy(scale->w_expr, "iw", sizeof(scale->w_expr));
    av_strlcpy(scale->h_expr, "ih", sizeof(scale->h_expr));

    scale->flags = SWS_BILINEAR;
    if (args) {
        sscanf(args, "%255[^:]:%255[^:]", scale->w_expr, scale->h_expr);
        p = strstr(args,"flags=");
        if (p) scale->flags = strtoul(p+6, NULL, 0);
        if(strstr(args,"interl=1")){
            scale->interlaced=1;
        }else if(strstr(args,"interl=-1"))
            scale->interlaced=-1;
    }

    return 0;
}

static av_cold void uninit(AVFilterContext *ctx)
{
    ScaleContext *scale = ctx->priv;
    sws_freeContext(scale->sws);
    sws_freeContext(scale->isws[0]);
    sws_freeContext(scale->isws[1]);
    scale->sws = NULL;
}

static int query_formats(AVFilterContext *ctx)
{
    AVFilterFormats *formats;
    enum PixelFormat pix_fmt;
    int ret;

    if (ctx->inputs[0]) {
        formats = NULL;
        for (pix_fmt = 0; pix_fmt < PIX_FMT_NB; pix_fmt++)
            if (   sws_isSupportedInput(pix_fmt)
                && (ret = avfilter_add_format(&formats, pix_fmt)) < 0) {
                avfilter_formats_unref(&formats);
                return ret;
            }
        avfilter_formats_ref(formats, &ctx->inputs[0]->out_formats);
    }
    if (ctx->outputs[0]) {
        formats = NULL;
        for (pix_fmt = 0; pix_fmt < PIX_FMT_NB; pix_fmt++)
            if (    sws_isSupportedOutput(pix_fmt)
                && (ret = avfilter_add_format(&formats, pix_fmt)) < 0) {
                avfilter_formats_unref(&formats);
                return ret;
            }
        avfilter_formats_ref(formats, &ctx->outputs[0]->in_formats);
    }

    return 0;
}

static int config_props(AVFilterLink *outlink)
{
    AVFilterContext *ctx = outlink->src;
    AVFilterLink *inlink = outlink->src->inputs[0];
    ScaleContext *scale = ctx->priv;
    int64_t w, h;
    double var_values[VARS_NB], res;
    char *expr;
    int ret;

    var_values[VAR_PI]    = M_PI;
    var_values[VAR_PHI]   = M_PHI;
    var_values[VAR_E]     = M_E;
    var_values[VAR_IN_W]  = var_values[VAR_IW] = inlink->w;
    var_values[VAR_IN_H]  = var_values[VAR_IH] = inlink->h;
    var_values[VAR_OUT_W] = var_values[VAR_OW] = NAN;
    var_values[VAR_OUT_H] = var_values[VAR_OH] = NAN;
    var_values[VAR_A]     = (float) inlink->w / inlink->h;
    var_values[VAR_HSUB]  = 1<<av_pix_fmt_descriptors[inlink->format].log2_chroma_w;
    var_values[VAR_VSUB]  = 1<<av_pix_fmt_descriptors[inlink->format].log2_chroma_h;

    /* evaluate width and height */
    av_expr_parse_and_eval(&res, (expr = scale->w_expr),
                           var_names, var_values,
                           NULL, NULL, NULL, NULL, NULL, 0, ctx);
    scale->w = var_values[VAR_OUT_W] = var_values[VAR_OW] = res;
    if ((ret = av_expr_parse_and_eval(&res, (expr = scale->h_expr),
                                      var_names, var_values,
                                      NULL, NULL, NULL, NULL, NULL, 0, ctx)) < 0)
        goto fail;
    scale->h = var_values[VAR_OUT_H] = var_values[VAR_OH] = res;
    /* evaluate again the width, as it may depend on the output height */
    if ((ret = av_expr_parse_and_eval(&res, (expr = scale->w_expr),
                                      var_names, var_values,
                                      NULL, NULL, NULL, NULL, NULL, 0, ctx)) < 0)
        goto fail;
    scale->w = res;

    w = scale->w;
    h = scale->h;

    /* sanity check params */
    if (w <  -1 || h <  -1) {
        av_log(ctx, AV_LOG_ERROR, "Size values less than -1 are not acceptable.\n");
        return AVERROR(EINVAL);
    }
    if (w == -1 && h == -1)
        scale->w = scale->h = 0;

    if (!(w = scale->w))
        w = inlink->w;
    if (!(h = scale->h))
        h = inlink->h;
    if (w == -1)
        w = av_rescale(h, inlink->w, inlink->h);
    if (h == -1)
        h = av_rescale(w, inlink->h, inlink->w);

    if (w > INT_MAX || h > INT_MAX ||
        (h * inlink->w) > INT_MAX  ||
        (w * inlink->h) > INT_MAX)
        av_log(ctx, AV_LOG_ERROR, "Rescaled value for width or height is too big.\n");

    outlink->w = w;
    outlink->h = h;

    /* TODO: make algorithm configurable */
    av_log(ctx, AV_LOG_INFO, "w:%d h:%d fmt:%s -> w:%d h:%d fmt:%s flags:0x%0x\n",
           inlink ->w, inlink ->h, av_pix_fmt_descriptors[ inlink->format].name,
           outlink->w, outlink->h, av_pix_fmt_descriptors[outlink->format].name,
           scale->flags);

    scale->input_is_pal = av_pix_fmt_descriptors[inlink->format].flags & PIX_FMT_PAL;

    if(scale->sws)
        sws_freeContext(scale->sws);
    scale->sws = sws_getContext(inlink ->w, inlink ->h, inlink ->format,
                                outlink->w, outlink->h, outlink->format,
                                scale->flags, NULL, NULL, NULL);
    scale->isws[0] = sws_getContext(inlink ->w, inlink ->h/2, inlink ->format,
                                    outlink->w, outlink->h/2, outlink->format,
                                    scale->flags, NULL, NULL, NULL);
    scale->isws[1] = sws_getContext(inlink ->w, inlink ->h/2, inlink ->format,
                                    outlink->w, outlink->h/2, outlink->format,
                                    scale->flags, NULL, NULL, NULL);
    if (!scale->sws)
        return AVERROR(EINVAL);

    return 0;

fail:
    av_log(NULL, AV_LOG_ERROR,
           "Error when evaluating the expression '%s'\n", expr);
    return ret;
}

static void start_frame(AVFilterLink *link, AVFilterBufferRef *picref)
{
    ScaleContext *scale = link->dst->priv;
    AVFilterLink *outlink = link->dst->outputs[0];
    AVFilterBufferRef *outpicref;

    scale->hsub = av_pix_fmt_descriptors[link->format].log2_chroma_w;
    scale->vsub = av_pix_fmt_descriptors[link->format].log2_chroma_h;

    outpicref = avfilter_get_video_buffer(outlink, AV_PERM_WRITE, outlink->w, outlink->h);
    avfilter_copy_buffer_ref_props(outpicref, picref);
    outpicref->video->w = outlink->w;
    outpicref->video->h = outlink->h;

    outlink->out_buf = outpicref;

    av_reduce(&outpicref->video->pixel_aspect.num, &outpicref->video->pixel_aspect.den,
              (int64_t)picref->video->pixel_aspect.num * outlink->h * link->w,
              (int64_t)picref->video->pixel_aspect.den * outlink->w * link->h,
              INT_MAX);

    scale->slice_y = 0;
    avfilter_start_frame(outlink, avfilter_ref_buffer(outpicref, ~0));
}

static int scale_slice(AVFilterLink *link, struct SwsContext *sws, int y, int h, int mul, int field)
{
    ScaleContext *scale = link->dst->priv;
    AVFilterBufferRef *cur_pic = link->cur_buf;
    AVFilterBufferRef *out_buf = link->dst->outputs[0]->out_buf;
    const uint8_t *in[4], *out[4];
    int in_stride[4],out_stride[4];
    int i;

    for(i=0; i<4; i++){
        int vsub= ((i+1)&2) ? scale->vsub : 0;
         in_stride[i] = cur_pic->linesize[i] * mul;
        out_stride[i] = out_buf->linesize[i] * mul;
         in[i] = cur_pic->data[i] + ((y>>vsub)+field) * cur_pic->linesize[i];
        out[i] = out_buf->data[i] +            field  * out_buf->linesize[i];
    }
    if(scale->input_is_pal){
         in[1] = cur_pic->data[1];
        out[1] = out_buf->data[1];
    }

    return sws_scale(sws, in, in_stride, y/mul, h,
                         out,out_stride);
}

static void draw_slice(AVFilterLink *link, int y, int h, int slice_dir)
{
    ScaleContext *scale = link->dst->priv;
    int out_h;

    if (scale->slice_y == 0 && slice_dir == -1)
        scale->slice_y = link->dst->outputs[0]->h;

    if(scale->interlaced>0 || (scale->interlaced<0 && link->cur_buf->video->interlaced)){
        av_assert0(y%4 == 0);
        out_h = scale_slice(link, scale->isws[0], y, (h+1)/2, 2, 0);
        out_h+= scale_slice(link, scale->isws[1], y,  h   /2, 2, 1);
    }else{
        out_h = scale_slice(link, scale->sws, y, h, 1, 0);
    }

    if (slice_dir == -1)
        scale->slice_y -= out_h;
    avfilter_draw_slice(link->dst->outputs[0], scale->slice_y, out_h, slice_dir);
    if (slice_dir == 1)
        scale->slice_y += out_h;
}

AVFilter avfilter_vf_scale = {
    .name      = "scale",
    .description = NULL_IF_CONFIG_SMALL("Scale the input video to width:height size and/or convert the image format."),

    .init      = init,
    .uninit    = uninit,

    .query_formats = query_formats,

    .priv_size = sizeof(ScaleContext),

    .inputs    = (AVFilterPad[]) {{ .name             = "default",
                                    .type             = AVMEDIA_TYPE_VIDEO,
                                    .start_frame      = start_frame,
                                    .draw_slice       = draw_slice,
                                    .min_perms        = AV_PERM_READ, },
                                  { .name = NULL}},
    .outputs   = (AVFilterPad[]) {{ .name             = "default",
                                    .type             = AVMEDIA_TYPE_VIDEO,
                                    .config_props     = config_props, },
                                  { .name = NULL}},
};<|MERGE_RESOLUTION|>--- conflicted
+++ resolved
@@ -73,16 +73,10 @@
     int hsub, vsub;             ///< chroma subsampling
     int slice_y;                ///< top of current output slice
     int input_is_pal;           ///< set to 1 if the input format is paletted
-<<<<<<< HEAD
     int interlaced;
-
-    char w_expr[256];             ///< width  expression string
-    char h_expr[256];             ///< height expression string
-=======
 
     char w_expr[256];           ///< width  expression string
     char h_expr[256];           ///< height expression string
->>>>>>> 79ee8977
 } ScaleContext;
 
 static av_cold int init(AVFilterContext *ctx, const char *args, void *opaque)
