--- conflicted
+++ resolved
@@ -5,13 +5,9 @@
 fate-vsynth%: CMD = enc_dec "rawvideo -s 352x288 -pix_fmt yuv420p $(RAWDECOPTS)" $(SRC) $(FMT) "-c $(CODEC) $(ENCOPTS)" rawvideo "-s 352x288 -pix_fmt yuv420p -vsync 0 $(DECOPTS)" -keep "$(DECINOPTS)"
 fate-vsynth%: CMP_UNIT = 1
 
-<<<<<<< HEAD
 FATE_VCODEC += amv
 
-FATE_VCODEC += asv1
-=======
 FATE_VCODEC-$(call ENCDEC, ASV1, AVI)   += asv1
->>>>>>> 292d1e78
 fate-vsynth%-asv1:               ENCOPTS = -qscale 10
 
 FATE_VCODEC-$(call ENCDEC, ASV2, AVI)   += asv2
@@ -62,25 +58,17 @@
 
 FATE_VCODEC-$(call ENCDEC, FFVHUFF, AVI) += ffvhuff
 
-<<<<<<< HEAD
-FATE_VCODEC-$(CONFIG_ZLIB) += flashsv
-=======
 FATE_VCODEC-$(call ENCDEC, FLASHSV, FLV) += flashsv
->>>>>>> 292d1e78
 fate-vsynth%-flashsv:            ENCOPTS = -sws_flags neighbor+full_chroma_int
 fate-vsynth%-flashsv:            DECOPTS = -sws_flags area
 fate-vsynth%-flashsv:            FMT     = flv
 
-<<<<<<< HEAD
-FATE_VCODEC-$(CONFIG_ZLIB) += flashsv2
+FATE_VCODEC-$(call ENCDEC, FLASHSV2, FLV) += flashsv2
 fate-vsynth%-flashsv2:           ENCOPTS = -sws_flags neighbor+full_chroma_int -strict experimental -compression_level 0
 fate-vsynth%-flashsv2:           DECOPTS = -sws_flags area
 fate-vsynth%-flashsv2:           FMT     = flv
 
-FATE_VCODEC += flv
-=======
 FATE_VCODEC-$(call ENCDEC, FLV, FLV)    += flv
->>>>>>> 292d1e78
 fate-vsynth%-flv:                ENCOPTS = -qscale 10
 fate-vsynth%-flv:                FMT     = flv
 
@@ -100,15 +88,11 @@
 fate-vsynth%-jpegls:             ENCOPTS = -sws_flags neighbor+full_chroma_int
 fate-vsynth%-jpegls:             DECOPTS = -sws_flags area
 
-<<<<<<< HEAD
 FATE_VCODEC += j2k
 fate-vsynth%-j2k:                ENCOPTS = -qscale 7 -strict experimental -pix_fmt rgb24
 fate-vsynth%-j2k:                DECINOPTS = -vcodec j2k -strict experimental
 
-FATE_VCODEC += ljpeg
-=======
 FATE_VCODEC-$(call ENCDEC, LJPEG MJPEG, AVI) += ljpeg
->>>>>>> 292d1e78
 fate-vsynth%-ljpeg:              ENCOPTS = -strict -1
 
 FATE_VCODEC-$(call ENCDEC, MJPEG, AVI)  += mjpeg
@@ -210,20 +194,18 @@
 FATE_VCODEC-$(call ENCDEC, MSMPEG4V2, AVI) += msmpeg4v2
 fate-vsynth%-msmpeg4v2:          ENCOPTS = -qscale 10
 
-<<<<<<< HEAD
 FATE_VCODEC-$(CONFIG_ZLIB) += mpng
 fate-vsynth%-mpng:               CODEC   = png
 
 FATE_VCODEC += msvideo1
 
-FATE_VCODEC += prores
+FATE_VCODEC-$(call ENCDEC, PRORES, MOV) += prores prores_kostya
 fate-vsynth%-prores:             FMT     = mov
 
-FATE_VCODEC += prores_kostya
-fate-vsynth%-prores_kostya:             ENCOPTS = -profile hq
-fate-vsynth%-prores_kostya:             FMT     = mov
-
-FATE_VCODEC += qtrle
+fate-vsynth%-prores_kostya:      ENCOPTS = -profile hq
+fate-vsynth%-prores_kostya:      FMT     = mov
+
+FATE_VCODEC-$(call ENCDEC, QTRLE, MOV)  += qtrle
 fate-vsynth%-qtrle:              FMT     = mov
 
 FATE_VCODEC += qtrlegray
@@ -231,17 +213,7 @@
 fate-vsynth%-qtrlegray:          ENCOPTS = -pix_fmt gray
 fate-vsynth%-qtrlegray:          FMT     = mov
 
-FATE_VCODEC += rgb
-=======
-FATE_VCODEC-$(call ENCDEC, PRORES, MOV) += prores
-fate-vsynth%-prores:             ENCOPTS = -profile hq
-fate-vsynth%-prores:             FMT     = mov
-
-FATE_VCODEC-$(call ENCDEC, QTRLE, MOV)  += qtrle
-fate-vsynth%-qtrle:              FMT     = mov
-
 FATE_VCODEC-$(call ENCDEC, RAWVIDEO, AVI) += rgb
->>>>>>> 292d1e78
 fate-vsynth%-rgb:                CODEC   = rawvideo
 fate-vsynth%-rgb:                ENCOPTS = -pix_fmt bgr24
 
@@ -275,10 +247,9 @@
 fate-vsynth%-svq1:               ENCOPTS = -qscale 3 -pix_fmt yuv410p
 fate-vsynth%-svq1:               FMT     = mov
 
-<<<<<<< HEAD
-FATE_VCODEC += r210
-
-FATE_VCODEC += v210
+FATE_VCODEC-$(call ENCDEC, R210, AVI)   += r210
+
+FATE_VCODEC-$(call ENCDEC, V210, AVI)   += v210
 
 FATE_VCODEC += v308
 
@@ -291,12 +262,7 @@
 fate-vsynth%-avui:               DECOPTS = -sws_flags neighbor+bitexact
 fate-vsynth%-avui:               FMT     = mov
 
-FATE_VCODEC += wmv1
-=======
-FATE_VCODEC-$(call ENCDEC, V210, AVI)   += v210
-
 FATE_VCODEC-$(call ENCDEC, WMV1, AVI)   += wmv1
->>>>>>> 292d1e78
 fate-vsynth%-wmv1:               ENCOPTS = -qscale 10
 
 FATE_VCODEC-$(call ENCDEC, WMV2, AVI)   += wmv2
@@ -305,7 +271,6 @@
 FATE_VCODEC-$(call ENCDEC, RAWVIDEO, AVI) += yuv
 fate-vsynth%-yuv:                CODEC = rawvideo
 
-<<<<<<< HEAD
 FATE_VCODEC += yuv4
 
 FATE_VCODEC += y41p
@@ -313,10 +278,6 @@
 FATE_VCODEC-$(CONFIG_ZLIB) += zlib
 
 FATE_VCODEC += $(FATE_VCODEC-yes)
-
-=======
-FATE_VCODEC += $(FATE_VCODEC-yes)
->>>>>>> 292d1e78
 FATE_VSYNTH1 = $(FATE_VCODEC:%=fate-vsynth1-%)
 FATE_VSYNTH2 = $(FATE_VCODEC:%=fate-vsynth2-%)
 
