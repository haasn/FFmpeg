--- conflicted
+++ resolved
@@ -1,43 +1,23 @@
-<<<<<<< HEAD
 FATE_EA += fate-ea-cdata
 fate-ea-cdata: CMD = md5 -i $(SAMPLES)/ea-cdata/166b084d.46410f77.0009b440.24be960c.cdata -f s16le
 
 FATE_EA += fate-ea-cmv
 fate-ea-cmv: CMD = framecrc -i $(SAMPLES)/ea-cmv/TITLE.CMV -pix_fmt rgb24
 
-FATE_EA += fate-ea-dct
-fate-ea-dct: CMD = framecrc -idct simple -i $(SAMPLES)/ea-dct/NFS2Esprit-partial.dct
-
 FATE_EA += fate-ea-tgq
 fate-ea-tgq: CMD = framecrc -i $(SAMPLES)/ea-tgq/v27.tgq -an
 
-FATE_EA += fate-ea-tgv-ima-ea-eacs
-fate-ea-tgv-ima-ea-eacs: CMD = framecrc -i $(SAMPLES)/ea-tgv/INTRO8K-partial.TGV -pix_fmt rgb24
-
-FATE_EA += fate-ea-tgv-ima-ea-sead
-fate-ea-tgv-ima-ea-sead: CMD = framecrc -i $(SAMPLES)/ea-tgv/INTEL_S.TGV -pix_fmt rgb24
-
-FATE_TESTS += $(FATE_EA)
-fate-ea: $(FATE_EA)
-=======
-FATE_AVCONV += fate-ea-cdata
-fate-ea-cdata: CMD = md5 -i $(SAMPLES)/ea-cdata/166b084d.46410f77.0009b440.24be960c.cdata -f s16le
-
-FATE_AVCONV += fate-ea-cmv
-fate-ea-cmv: CMD = framecrc -i $(SAMPLES)/ea-cmv/TITLE.CMV -pix_fmt rgb24
-
-FATE_AVCONV += fate-ea-tgq
-fate-ea-tgq: CMD = framecrc -i $(SAMPLES)/ea-tgq/v27.tgq -an
-
-FATE_AVCONV += fate-ea-tqi
+FATE_EA += fate-ea-tqi
 fate-ea-tqi: CMD = framecrc -i $(SAMPLES)/ea-wve/networkBackbone-partial.wve -frames:v 26 -an
 
-FATE_AVCONV += fate-ea-mad
+FATE_EA += fate-ea-mad
 fate-ea-mad: CMD = framecrc -i $(SAMPLES)/ea-mad/NFS6LogoE.mad -an
 
-FATE_AVCONV += fate-ea-tgv-1
+FATE_EA += fate-ea-tgv-1
 fate-ea-tgv-1: CMD = framecrc -i $(SAMPLES)/ea-tgv/INTRO8K-partial.TGV -pix_fmt rgb24 -an
 
-FATE_AVCONV += fate-ea-tgv-2
+FATE_EA += fate-ea-tgv-2
 fate-ea-tgv-2: CMD = framecrc -i $(SAMPLES)/ea-tgv/INTEL_S.TGV -pix_fmt rgb24 -an
->>>>>>> c8b4a399
+
+FATE_FFMPEG += $(FATE_EA)
+fate-ea: $(FATE_EA)