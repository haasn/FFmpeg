/*
 * Apple HTTP Live Streaming demuxer
 * Copyright (c) 2010 Martin Storsjo
 * Copyright (c) 2013 Anssi Hannula
 *
 * This file is part of FFmpeg.
 *
 * FFmpeg is free software; you can redistribute it and/or
 * modify it under the terms of the GNU Lesser General Public
 * License as published by the Free Software Foundation; either
 * version 2.1 of the License, or (at your option) any later version.
 *
 * FFmpeg is distributed in the hope that it will be useful,
 * but WITHOUT ANY WARRANTY; without even the implied warranty of
 * MERCHANTABILITY or FITNESS FOR A PARTICULAR PURPOSE.  See the GNU
 * Lesser General Public License for more details.
 *
 * You should have received a copy of the GNU Lesser General Public
 * License along with FFmpeg; if not, write to the Free Software
 * Foundation, Inc., 51 Franklin Street, Fifth Floor, Boston, MA 02110-1301 USA
 */

/**
 * @file
 * Apple HTTP Live Streaming demuxer
 * http://tools.ietf.org/html/draft-pantos-http-live-streaming
 */

#include "libavutil/avstring.h"
#include "libavutil/avassert.h"
#include "libavutil/intreadwrite.h"
#include "libavutil/mathematics.h"
#include "libavutil/opt.h"
#include "libavutil/dict.h"
#include "libavutil/time.h"
#include "avformat.h"
#include "internal.h"
#include "avio_internal.h"
#include "id3v2.h"

#define INITIAL_BUFFER_SIZE 32768

#define MAX_FIELD_LEN 64
#define MAX_CHARACTERISTICS_LEN 512

#define MPEG_TIME_BASE 90000
#define MPEG_TIME_BASE_Q (AVRational){1, MPEG_TIME_BASE}

/*
 * An apple http stream consists of a playlist with media segment files,
 * played sequentially. There may be several playlists with the same
 * video content, in different bandwidth variants, that are played in
 * parallel (preferably only one bandwidth variant at a time). In this case,
 * the user supplied the url to a main playlist that only lists the variant
 * playlists.
 *
 * If the main playlist doesn't point at any variants, we still create
 * one anonymous toplevel variant for this, to maintain the structure.
 */

enum KeyType {
    KEY_NONE,
    KEY_AES_128,
    KEY_SAMPLE_AES
};

struct segment {
    int64_t duration;
    int64_t url_offset;
    int64_t size;
    char *url;
    char *key;
    enum KeyType key_type;
    uint8_t iv[16];
    /* associated Media Initialization Section, treated as a segment */
    struct segment *init_section;
};

struct rendition;

enum PlaylistType {
    PLS_TYPE_UNSPECIFIED,
    PLS_TYPE_EVENT,
    PLS_TYPE_VOD
};

/*
 * Each playlist has its own demuxer. If it currently is active,
 * it has an open AVIOContext too, and potentially an AVPacket
 * containing the next packet from this stream.
 */
struct playlist {
    char url[MAX_URL_SIZE];
    AVIOContext pb;
    uint8_t* read_buffer;
    AVIOContext *input;
    AVFormatContext *parent;
    int index;
    AVFormatContext *ctx;
    AVPacket pkt;
    int stream_offset;

    int finished;
    enum PlaylistType type;
    int64_t target_duration;
    int start_seq_no;
    int n_segments;
    struct segment **segments;
    int needed, cur_needed;
    int cur_seq_no;
    int64_t cur_seg_offset;
    int64_t last_load_time;

    /* Currently active Media Initialization Section */
    struct segment *cur_init_section;
    uint8_t *init_sec_buf;
    unsigned int init_sec_buf_size;
    unsigned int init_sec_data_len;
    unsigned int init_sec_buf_read_offset;

    char key_url[MAX_URL_SIZE];
    uint8_t key[16];

    /* ID3 timestamp handling (elementary audio streams have ID3 timestamps
     * (and possibly other ID3 tags) in the beginning of each segment) */
    int is_id3_timestamped; /* -1: not yet known */
    int64_t id3_mpegts_timestamp; /* in mpegts tb */
    int64_t id3_offset; /* in stream original tb */
    uint8_t* id3_buf; /* temp buffer for id3 parsing */
    unsigned int id3_buf_size;
    AVDictionary *id3_initial; /* data from first id3 tag */
    int id3_found; /* ID3 tag found at some point */
    int id3_changed; /* ID3 tag data has changed at some point */
    ID3v2ExtraMeta *id3_deferred_extra; /* stored here until subdemuxer is opened */

    int64_t seek_timestamp;
    int seek_flags;
    int seek_stream_index; /* into subdemuxer stream array */

    /* Renditions associated with this playlist, if any.
     * Alternative rendition playlists have a single rendition associated
     * with them, and variant main Media Playlists may have
     * multiple (playlist-less) renditions associated with them. */
    int n_renditions;
    struct rendition **renditions;

    /* Media Initialization Sections (EXT-X-MAP) associated with this
     * playlist, if any. */
    int n_init_sections;
    struct segment **init_sections;
};

/*
 * Renditions are e.g. alternative subtitle or audio streams.
 * The rendition may either be an external playlist or it may be
 * contained in the main Media Playlist of the variant (in which case
 * playlist is NULL).
 */
struct rendition {
    enum AVMediaType type;
    struct playlist *playlist;
    char group_id[MAX_FIELD_LEN];
    char language[MAX_FIELD_LEN];
    char name[MAX_FIELD_LEN];
    int disposition;
};

struct variant {
    int bandwidth;

    /* every variant contains at least the main Media Playlist in index 0 */
    int n_playlists;
    struct playlist **playlists;

    char audio_group[MAX_FIELD_LEN];
    char video_group[MAX_FIELD_LEN];
    char subtitles_group[MAX_FIELD_LEN];
};

typedef struct HLSContext {
    AVClass *class;
    AVFormatContext *ctx;
    int n_variants;
    struct variant **variants;
    int n_playlists;
    struct playlist **playlists;
    int n_renditions;
    struct rendition **renditions;

    int cur_seq_no;
    int live_start_index;
    int first_packet;
    int64_t first_timestamp;
    int64_t cur_timestamp;
    AVIOInterruptCB *interrupt_callback;
    char *user_agent;                    ///< holds HTTP user agent set as an AVOption to the HTTP protocol context
    char *cookies;                       ///< holds HTTP cookie values set in either the initial response or as an AVOption to the HTTP protocol context
    char *headers;                       ///< holds HTTP headers set as an AVOption to the HTTP protocol context
    char *http_proxy;                    ///< holds the address of the HTTP proxy server
    AVDictionary *avio_opts;
    int strict_std_compliance;
} HLSContext;

static int read_chomp_line(AVIOContext *s, char *buf, int maxlen)
{
    int len = ff_get_line(s, buf, maxlen);
    while (len > 0 && av_isspace(buf[len - 1]))
        buf[--len] = '\0';
    return len;
}

static void free_segment_list(struct playlist *pls)
{
    int i;
    for (i = 0; i < pls->n_segments; i++) {
        av_freep(&pls->segments[i]->key);
        av_freep(&pls->segments[i]->url);
        av_freep(&pls->segments[i]);
    }
    av_freep(&pls->segments);
    pls->n_segments = 0;
}

static void free_init_section_list(struct playlist *pls)
{
    int i;
    for (i = 0; i < pls->n_init_sections; i++) {
        av_freep(&pls->init_sections[i]->url);
        av_freep(&pls->init_sections[i]);
    }
    av_freep(&pls->init_sections);
    pls->n_init_sections = 0;
}

static void free_playlist_list(HLSContext *c)
{
    int i;
    for (i = 0; i < c->n_playlists; i++) {
        struct playlist *pls = c->playlists[i];
        free_segment_list(pls);
        free_init_section_list(pls);
        av_freep(&pls->renditions);
        av_freep(&pls->id3_buf);
        av_dict_free(&pls->id3_initial);
        ff_id3v2_free_extra_meta(&pls->id3_deferred_extra);
        av_freep(&pls->init_sec_buf);
        av_packet_unref(&pls->pkt);
        av_freep(&pls->pb.buffer);
        if (pls->input)
            ff_format_io_close(c->ctx, &pls->input);
        if (pls->ctx) {
            pls->ctx->pb = NULL;
            avformat_close_input(&pls->ctx);
        }
        av_free(pls);
    }
    av_freep(&c->playlists);
    av_freep(&c->cookies);
    av_freep(&c->user_agent);
    av_freep(&c->headers);
    av_freep(&c->http_proxy);
    c->n_playlists = 0;
}

static void free_variant_list(HLSContext *c)
{
    int i;
    for (i = 0; i < c->n_variants; i++) {
        struct variant *var = c->variants[i];
        av_freep(&var->playlists);
        av_free(var);
    }
    av_freep(&c->variants);
    c->n_variants = 0;
}

static void free_rendition_list(HLSContext *c)
{
    int i;
    for (i = 0; i < c->n_renditions; i++)
        av_freep(&c->renditions[i]);
    av_freep(&c->renditions);
    c->n_renditions = 0;
}

/*
 * Used to reset a statically allocated AVPacket to a clean slate,
 * containing no data.
 */
static void reset_packet(AVPacket *pkt)
{
    av_init_packet(pkt);
    pkt->data = NULL;
}

static struct playlist *new_playlist(HLSContext *c, const char *url,
                                     const char *base)
{
    struct playlist *pls = av_mallocz(sizeof(struct playlist));
    if (!pls)
        return NULL;
    reset_packet(&pls->pkt);
    ff_make_absolute_url(pls->url, sizeof(pls->url), base, url);
    pls->seek_timestamp = AV_NOPTS_VALUE;

    pls->is_id3_timestamped = -1;
    pls->id3_mpegts_timestamp = AV_NOPTS_VALUE;

    dynarray_add(&c->playlists, &c->n_playlists, pls);
    return pls;
}

struct variant_info {
    char bandwidth[20];
    /* variant group ids: */
    char audio[MAX_FIELD_LEN];
    char video[MAX_FIELD_LEN];
    char subtitles[MAX_FIELD_LEN];
};

static struct variant *new_variant(HLSContext *c, struct variant_info *info,
                                   const char *url, const char *base)
{
    struct variant *var;
    struct playlist *pls;

    pls = new_playlist(c, url, base);
    if (!pls)
        return NULL;

    var = av_mallocz(sizeof(struct variant));
    if (!var)
        return NULL;

    if (info) {
        var->bandwidth = atoi(info->bandwidth);
        strcpy(var->audio_group, info->audio);
        strcpy(var->video_group, info->video);
        strcpy(var->subtitles_group, info->subtitles);
    }

    dynarray_add(&c->variants, &c->n_variants, var);
    dynarray_add(&var->playlists, &var->n_playlists, pls);
    return var;
}

static void handle_variant_args(struct variant_info *info, const char *key,
                                int key_len, char **dest, int *dest_len)
{
    if (!strncmp(key, "BANDWIDTH=", key_len)) {
        *dest     =        info->bandwidth;
        *dest_len = sizeof(info->bandwidth);
    } else if (!strncmp(key, "AUDIO=", key_len)) {
        *dest     =        info->audio;
        *dest_len = sizeof(info->audio);
    } else if (!strncmp(key, "VIDEO=", key_len)) {
        *dest     =        info->video;
        *dest_len = sizeof(info->video);
    } else if (!strncmp(key, "SUBTITLES=", key_len)) {
        *dest     =        info->subtitles;
        *dest_len = sizeof(info->subtitles);
    }
}

struct key_info {
     char uri[MAX_URL_SIZE];
     char method[11];
     char iv[35];
};

static void handle_key_args(struct key_info *info, const char *key,
                            int key_len, char **dest, int *dest_len)
{
    if (!strncmp(key, "METHOD=", key_len)) {
        *dest     =        info->method;
        *dest_len = sizeof(info->method);
    } else if (!strncmp(key, "URI=", key_len)) {
        *dest     =        info->uri;
        *dest_len = sizeof(info->uri);
    } else if (!strncmp(key, "IV=", key_len)) {
        *dest     =        info->iv;
        *dest_len = sizeof(info->iv);
    }
}

struct init_section_info {
    char uri[MAX_URL_SIZE];
    char byterange[32];
};

static struct segment *new_init_section(struct playlist *pls,
                                        struct init_section_info *info,
                                        const char *url_base)
{
    struct segment *sec;
    char *ptr;
    char tmp_str[MAX_URL_SIZE];

    if (!info->uri[0])
        return NULL;

    sec = av_mallocz(sizeof(*sec));
    if (!sec)
        return NULL;

    ff_make_absolute_url(tmp_str, sizeof(tmp_str), url_base, info->uri);
    sec->url = av_strdup(tmp_str);
    if (!sec->url) {
        av_free(sec);
        return NULL;
    }

    if (info->byterange[0]) {
        sec->size = atoi(info->byterange);
        ptr = strchr(info->byterange, '@');
        if (ptr)
            sec->url_offset = atoi(ptr+1);
    } else {
        /* the entire file is the init section */
        sec->size = -1;
    }

    dynarray_add(&pls->init_sections, &pls->n_init_sections, sec);

    return sec;
}

static void handle_init_section_args(struct init_section_info *info, const char *key,
                                           int key_len, char **dest, int *dest_len)
{
    if (!strncmp(key, "URI=", key_len)) {
        *dest     =        info->uri;
        *dest_len = sizeof(info->uri);
    } else if (!strncmp(key, "BYTERANGE=", key_len)) {
        *dest     =        info->byterange;
        *dest_len = sizeof(info->byterange);
    }
}

struct rendition_info {
    char type[16];
    char uri[MAX_URL_SIZE];
    char group_id[MAX_FIELD_LEN];
    char language[MAX_FIELD_LEN];
    char assoc_language[MAX_FIELD_LEN];
    char name[MAX_FIELD_LEN];
    char defaultr[4];
    char forced[4];
    char characteristics[MAX_CHARACTERISTICS_LEN];
};

static struct rendition *new_rendition(HLSContext *c, struct rendition_info *info,
                                      const char *url_base)
{
    struct rendition *rend;
    enum AVMediaType type = AVMEDIA_TYPE_UNKNOWN;
    char *characteristic;
    char *chr_ptr;
    char *saveptr;

    if (!strcmp(info->type, "AUDIO"))
        type = AVMEDIA_TYPE_AUDIO;
    else if (!strcmp(info->type, "VIDEO"))
        type = AVMEDIA_TYPE_VIDEO;
    else if (!strcmp(info->type, "SUBTITLES"))
        type = AVMEDIA_TYPE_SUBTITLE;
    else if (!strcmp(info->type, "CLOSED-CAPTIONS"))
        /* CLOSED-CAPTIONS is ignored since we do not support CEA-608 CC in
         * AVC SEI RBSP anyway */
        return NULL;

    if (type == AVMEDIA_TYPE_UNKNOWN)
        return NULL;

    /* URI is mandatory for subtitles as per spec */
    if (type == AVMEDIA_TYPE_SUBTITLE && !info->uri[0])
        return NULL;

    /* TODO: handle subtitles (each segment has to parsed separately) */
    if (c->strict_std_compliance > FF_COMPLIANCE_EXPERIMENTAL)
        if (type == AVMEDIA_TYPE_SUBTITLE)
            return NULL;

    rend = av_mallocz(sizeof(struct rendition));
    if (!rend)
        return NULL;

    dynarray_add(&c->renditions, &c->n_renditions, rend);

    rend->type = type;
    strcpy(rend->group_id, info->group_id);
    strcpy(rend->language, info->language);
    strcpy(rend->name, info->name);

    /* add the playlist if this is an external rendition */
    if (info->uri[0]) {
        rend->playlist = new_playlist(c, info->uri, url_base);
        if (rend->playlist)
            dynarray_add(&rend->playlist->renditions,
                         &rend->playlist->n_renditions, rend);
    }

    if (info->assoc_language[0]) {
        int langlen = strlen(rend->language);
        if (langlen < sizeof(rend->language) - 3) {
            rend->language[langlen] = ',';
            strncpy(rend->language + langlen + 1, info->assoc_language,
                    sizeof(rend->language) - langlen - 2);
        }
    }

    if (!strcmp(info->defaultr, "YES"))
        rend->disposition |= AV_DISPOSITION_DEFAULT;
    if (!strcmp(info->forced, "YES"))
        rend->disposition |= AV_DISPOSITION_FORCED;

    chr_ptr = info->characteristics;
    while ((characteristic = av_strtok(chr_ptr, ",", &saveptr))) {
        if (!strcmp(characteristic, "public.accessibility.describes-music-and-sound"))
            rend->disposition |= AV_DISPOSITION_HEARING_IMPAIRED;
        else if (!strcmp(characteristic, "public.accessibility.describes-video"))
            rend->disposition |= AV_DISPOSITION_VISUAL_IMPAIRED;

        chr_ptr = NULL;
    }

    return rend;
}

static void handle_rendition_args(struct rendition_info *info, const char *key,
                                  int key_len, char **dest, int *dest_len)
{
    if (!strncmp(key, "TYPE=", key_len)) {
        *dest     =        info->type;
        *dest_len = sizeof(info->type);
    } else if (!strncmp(key, "URI=", key_len)) {
        *dest     =        info->uri;
        *dest_len = sizeof(info->uri);
    } else if (!strncmp(key, "GROUP-ID=", key_len)) {
        *dest     =        info->group_id;
        *dest_len = sizeof(info->group_id);
    } else if (!strncmp(key, "LANGUAGE=", key_len)) {
        *dest     =        info->language;
        *dest_len = sizeof(info->language);
    } else if (!strncmp(key, "ASSOC-LANGUAGE=", key_len)) {
        *dest     =        info->assoc_language;
        *dest_len = sizeof(info->assoc_language);
    } else if (!strncmp(key, "NAME=", key_len)) {
        *dest     =        info->name;
        *dest_len = sizeof(info->name);
    } else if (!strncmp(key, "DEFAULT=", key_len)) {
        *dest     =        info->defaultr;
        *dest_len = sizeof(info->defaultr);
    } else if (!strncmp(key, "FORCED=", key_len)) {
        *dest     =        info->forced;
        *dest_len = sizeof(info->forced);
    } else if (!strncmp(key, "CHARACTERISTICS=", key_len)) {
        *dest     =        info->characteristics;
        *dest_len = sizeof(info->characteristics);
    }
    /*
     * ignored:
     * - AUTOSELECT: client may autoselect based on e.g. system language
     * - INSTREAM-ID: EIA-608 closed caption number ("CC1".."CC4")
     */
}

/* used by parse_playlist to allocate a new variant+playlist when the
 * playlist is detected to be a Media Playlist (not Master Playlist)
 * and we have no parent Master Playlist (parsing of which would have
 * allocated the variant and playlist already)
 * *pls == NULL  => Master Playlist or parentless Media Playlist
 * *pls != NULL => parented Media Playlist, playlist+variant allocated */
static int ensure_playlist(HLSContext *c, struct playlist **pls, const char *url)
{
    if (*pls)
        return 0;
    if (!new_variant(c, NULL, url, NULL))
        return AVERROR(ENOMEM);
    *pls = c->playlists[c->n_playlists - 1];
    return 0;
}

static void update_options(char **dest, const char *name, void *src)
{
    av_freep(dest);
    av_opt_get(src, name, AV_OPT_SEARCH_CHILDREN, (uint8_t**)dest);
    if (*dest && !strlen(*dest))
        av_freep(dest);
}

static int open_url(AVFormatContext *s, AVIOContext **pb, const char *url,
                    AVDictionary *opts, AVDictionary *opts2)
{
    HLSContext *c = s->priv_data;
    AVDictionary *tmp = NULL;
    const char *proto_name = NULL;
    int ret;

    av_dict_copy(&tmp, opts, 0);
    av_dict_copy(&tmp, opts2, 0);

    if (av_strstart(url, "crypto", NULL)) {
        if (url[6] == '+' || url[6] == ':')
            proto_name = avio_find_protocol_name(url + 7);
    }

    if (!proto_name)
        proto_name = avio_find_protocol_name(url);

    if (!proto_name)
        return AVERROR_INVALIDDATA;

    // only http(s) & file are allowed
    if (!av_strstart(proto_name, "http", NULL) && !av_strstart(proto_name, "file", NULL))
        return AVERROR_INVALIDDATA;
    if (!strncmp(proto_name, url, strlen(proto_name)) && url[strlen(proto_name)] == ':')
        ;
    else if (av_strstart(url, "crypto", NULL) && !strncmp(proto_name, url + 7, strlen(proto_name)) && url[7 + strlen(proto_name)] == ':')
        ;
    else if (strcmp(proto_name, "file") || !strncmp(url, "file,", 5))
        return AVERROR_INVALIDDATA;

    ret = s->io_open(s, pb, url, AVIO_FLAG_READ, &tmp);
    if (ret >= 0) {
        // update cookies on http response with setcookies.
        void *u = (s->flags & AVFMT_FLAG_CUSTOM_IO) ? NULL : s->pb;
        update_options(&c->cookies, "cookies", u);
        av_dict_set(&opts, "cookies", c->cookies, 0);
    }

    av_dict_free(&tmp);

    return ret;
}

static int parse_playlist(HLSContext *c, const char *url,
                          struct playlist *pls, AVIOContext *in)
{
    int ret = 0, is_segment = 0, is_variant = 0;
    int64_t duration = 0;
    enum KeyType key_type = KEY_NONE;
    uint8_t iv[16] = "";
    int has_iv = 0;
    char key[MAX_URL_SIZE] = "";
    char line[MAX_URL_SIZE];
    const char *ptr;
    int close_in = 0;
    int64_t seg_offset = 0;
    int64_t seg_size = -1;
    uint8_t *new_url = NULL;
    struct variant_info variant_info;
    char tmp_str[MAX_URL_SIZE];
    struct segment *cur_init_section = NULL;

    if (!in) {
#if 1
        AVDictionary *opts = NULL;
        close_in = 1;
        /* Some HLS servers don't like being sent the range header */
        av_dict_set(&opts, "seekable", "0", 0);

        // broker prior HTTP options that should be consistent across requests
        av_dict_set(&opts, "user-agent", c->user_agent, 0);
        av_dict_set(&opts, "cookies", c->cookies, 0);
        av_dict_set(&opts, "headers", c->headers, 0);
        av_dict_set(&opts, "http_proxy", c->http_proxy, 0);

        ret = c->ctx->io_open(c->ctx, &in, url, AVIO_FLAG_READ, &opts);
        av_dict_free(&opts);
        if (ret < 0)
            return ret;
#else
        ret = open_in(c, &in, url);
        if (ret < 0)
            return ret;
        close_in = 1;
#endif
    }

    if (av_opt_get(in, "location", AV_OPT_SEARCH_CHILDREN, &new_url) >= 0)
        url = new_url;

    read_chomp_line(in, line, sizeof(line));
    if (strcmp(line, "#EXTM3U")) {
        ret = AVERROR_INVALIDDATA;
        goto fail;
    }

    if (pls) {
        free_segment_list(pls);
        pls->finished = 0;
        pls->type = PLS_TYPE_UNSPECIFIED;
    }
    while (!avio_feof(in)) {
        read_chomp_line(in, line, sizeof(line));
        if (av_strstart(line, "#EXT-X-STREAM-INF:", &ptr)) {
            is_variant = 1;
            memset(&variant_info, 0, sizeof(variant_info));
            ff_parse_key_value(ptr, (ff_parse_key_val_cb) handle_variant_args,
                               &variant_info);
        } else if (av_strstart(line, "#EXT-X-KEY:", &ptr)) {
            struct key_info info = {{0}};
            ff_parse_key_value(ptr, (ff_parse_key_val_cb) handle_key_args,
                               &info);
            key_type = KEY_NONE;
            has_iv = 0;
            if (!strcmp(info.method, "AES-128"))
                key_type = KEY_AES_128;
            if (!strcmp(info.method, "SAMPLE-AES"))
                key_type = KEY_SAMPLE_AES;
            if (!strncmp(info.iv, "0x", 2) || !strncmp(info.iv, "0X", 2)) {
                ff_hex_to_data(iv, info.iv + 2);
                has_iv = 1;
            }
            av_strlcpy(key, info.uri, sizeof(key));
        } else if (av_strstart(line, "#EXT-X-MEDIA:", &ptr)) {
            struct rendition_info info = {{0}};
            ff_parse_key_value(ptr, (ff_parse_key_val_cb) handle_rendition_args,
                               &info);
            new_rendition(c, &info, url);
        } else if (av_strstart(line, "#EXT-X-TARGETDURATION:", &ptr)) {
            ret = ensure_playlist(c, &pls, url);
            if (ret < 0)
                goto fail;
            pls->target_duration = atoi(ptr) * AV_TIME_BASE;
        } else if (av_strstart(line, "#EXT-X-MEDIA-SEQUENCE:", &ptr)) {
            ret = ensure_playlist(c, &pls, url);
            if (ret < 0)
                goto fail;
            pls->start_seq_no = atoi(ptr);
        } else if (av_strstart(line, "#EXT-X-PLAYLIST-TYPE:", &ptr)) {
            ret = ensure_playlist(c, &pls, url);
            if (ret < 0)
                goto fail;
            if (!strcmp(ptr, "EVENT"))
                pls->type = PLS_TYPE_EVENT;
            else if (!strcmp(ptr, "VOD"))
                pls->type = PLS_TYPE_VOD;
        } else if (av_strstart(line, "#EXT-X-MAP:", &ptr)) {
            struct init_section_info info = {{0}};
            ret = ensure_playlist(c, &pls, url);
            if (ret < 0)
                goto fail;
            ff_parse_key_value(ptr, (ff_parse_key_val_cb) handle_init_section_args,
                               &info);
            cur_init_section = new_init_section(pls, &info, url);
        } else if (av_strstart(line, "#EXT-X-ENDLIST", &ptr)) {
            if (pls)
                pls->finished = 1;
        } else if (av_strstart(line, "#EXTINF:", &ptr)) {
            is_segment = 1;
            duration   = atof(ptr) * AV_TIME_BASE;
        } else if (av_strstart(line, "#EXT-X-BYTERANGE:", &ptr)) {
            seg_size = atoi(ptr);
            ptr = strchr(ptr, '@');
            if (ptr)
                seg_offset = atoi(ptr+1);
        } else if (av_strstart(line, "#", NULL)) {
            continue;
        } else if (line[0]) {
            if (is_variant) {
                if (!new_variant(c, &variant_info, line, url)) {
                    ret = AVERROR(ENOMEM);
                    goto fail;
                }
                is_variant = 0;
            }
            if (is_segment) {
                struct segment *seg;
                if (!pls) {
                    if (!new_variant(c, 0, url, NULL)) {
                        ret = AVERROR(ENOMEM);
                        goto fail;
                    }
                    pls = c->playlists[c->n_playlists - 1];
                }
                seg = av_malloc(sizeof(struct segment));
                if (!seg) {
                    ret = AVERROR(ENOMEM);
                    goto fail;
                }
                seg->duration = duration;
                seg->key_type = key_type;
                if (has_iv) {
                    memcpy(seg->iv, iv, sizeof(iv));
                } else {
                    int seq = pls->start_seq_no + pls->n_segments;
                    memset(seg->iv, 0, sizeof(seg->iv));
                    AV_WB32(seg->iv + 12, seq);
                }

                if (key_type != KEY_NONE) {
                    ff_make_absolute_url(tmp_str, sizeof(tmp_str), url, key);
                    seg->key = av_strdup(tmp_str);
                    if (!seg->key) {
                        av_free(seg);
                        ret = AVERROR(ENOMEM);
                        goto fail;
                    }
                } else {
                    seg->key = NULL;
                }

                ff_make_absolute_url(tmp_str, sizeof(tmp_str), url, line);
                seg->url = av_strdup(tmp_str);
                if (!seg->url) {
                    av_free(seg->key);
                    av_free(seg);
                    ret = AVERROR(ENOMEM);
                    goto fail;
                }

                dynarray_add(&pls->segments, &pls->n_segments, seg);
                is_segment = 0;

                seg->size = seg_size;
                if (seg_size >= 0) {
                    seg->url_offset = seg_offset;
                    seg_offset += seg_size;
                    seg_size = -1;
                } else {
                    seg->url_offset = 0;
                    seg_offset = 0;
                }

                seg->init_section = cur_init_section;
            }
        }
    }
    if (pls)
        pls->last_load_time = av_gettime_relative();

fail:
    av_free(new_url);
    if (close_in)
        ff_format_io_close(c->ctx, &in);
    return ret;
}

static struct segment *current_segment(struct playlist *pls)
{
    return pls->segments[pls->cur_seq_no - pls->start_seq_no];
}

enum ReadFromURLMode {
    READ_NORMAL,
    READ_COMPLETE,
};

static int read_from_url(struct playlist *pls, struct segment *seg,
                         uint8_t *buf, int buf_size,
                         enum ReadFromURLMode mode)
{
    int ret;

     /* limit read if the segment was only a part of a file */
    if (seg->size >= 0)
        buf_size = FFMIN(buf_size, seg->size - pls->cur_seg_offset);

    if (mode == READ_COMPLETE) {
        ret = avio_read(pls->input, buf, buf_size);
        if (ret != buf_size)
            av_log(NULL, AV_LOG_ERROR, "Could not read complete segment.\n");
    } else
        ret = avio_read(pls->input, buf, buf_size);

    if (ret > 0)
        pls->cur_seg_offset += ret;

    return ret;
}

/* Parse the raw ID3 data and pass contents to caller */
static void parse_id3(AVFormatContext *s, AVIOContext *pb,
                      AVDictionary **metadata, int64_t *dts,
                      ID3v2ExtraMetaAPIC **apic, ID3v2ExtraMeta **extra_meta)
{
    static const char id3_priv_owner_ts[] = "com.apple.streaming.transportStreamTimestamp";
    ID3v2ExtraMeta *meta;

    ff_id3v2_read_dict(pb, metadata, ID3v2_DEFAULT_MAGIC, extra_meta);
    for (meta = *extra_meta; meta; meta = meta->next) {
        if (!strcmp(meta->tag, "PRIV")) {
            ID3v2ExtraMetaPRIV *priv = meta->data;
            if (priv->datasize == 8 && !strcmp(priv->owner, id3_priv_owner_ts)) {
                /* 33-bit MPEG timestamp */
                int64_t ts = AV_RB64(priv->data);
                av_log(s, AV_LOG_DEBUG, "HLS ID3 audio timestamp %"PRId64"\n", ts);
                if ((ts & ~((1ULL << 33) - 1)) == 0)
                    *dts = ts;
                else
                    av_log(s, AV_LOG_ERROR, "Invalid HLS ID3 audio timestamp %"PRId64"\n", ts);
            }
        } else if (!strcmp(meta->tag, "APIC") && apic)
            *apic = meta->data;
    }
}

/* Check if the ID3 metadata contents have changed */
static int id3_has_changed_values(struct playlist *pls, AVDictionary *metadata,
                                  ID3v2ExtraMetaAPIC *apic)
{
    AVDictionaryEntry *entry = NULL;
    AVDictionaryEntry *oldentry;
    /* check that no keys have changed values */
    while ((entry = av_dict_get(metadata, "", entry, AV_DICT_IGNORE_SUFFIX))) {
        oldentry = av_dict_get(pls->id3_initial, entry->key, NULL, AV_DICT_MATCH_CASE);
        if (!oldentry || strcmp(oldentry->value, entry->value) != 0)
            return 1;
    }

    /* check if apic appeared */
    if (apic && (pls->ctx->nb_streams != 2 || !pls->ctx->streams[1]->attached_pic.data))
        return 1;

    if (apic) {
        int size = pls->ctx->streams[1]->attached_pic.size;
        if (size != apic->buf->size - AV_INPUT_BUFFER_PADDING_SIZE)
            return 1;

        if (memcmp(apic->buf->data, pls->ctx->streams[1]->attached_pic.data, size) != 0)
            return 1;
    }

    return 0;
}

/* Parse ID3 data and handle the found data */
static void handle_id3(AVIOContext *pb, struct playlist *pls)
{
    AVDictionary *metadata = NULL;
    ID3v2ExtraMetaAPIC *apic = NULL;
    ID3v2ExtraMeta *extra_meta = NULL;
    int64_t timestamp = AV_NOPTS_VALUE;

    parse_id3(pls->ctx, pb, &metadata, &timestamp, &apic, &extra_meta);

    if (timestamp != AV_NOPTS_VALUE) {
        pls->id3_mpegts_timestamp = timestamp;
        pls->id3_offset = 0;
    }

    if (!pls->id3_found) {
        /* initial ID3 tags */
        av_assert0(!pls->id3_deferred_extra);
        pls->id3_found = 1;

        /* get picture attachment and set text metadata */
        if (pls->ctx->nb_streams)
            ff_id3v2_parse_apic(pls->ctx, &extra_meta);
        else
            /* demuxer not yet opened, defer picture attachment */
            pls->id3_deferred_extra = extra_meta;

        av_dict_copy(&pls->ctx->metadata, metadata, 0);
        pls->id3_initial = metadata;

    } else {
        if (!pls->id3_changed && id3_has_changed_values(pls, metadata, apic)) {
            avpriv_report_missing_feature(pls->ctx, "Changing ID3 metadata in HLS audio elementary stream");
            pls->id3_changed = 1;
        }
        av_dict_free(&metadata);
    }

    if (!pls->id3_deferred_extra)
        ff_id3v2_free_extra_meta(&extra_meta);
}

static void intercept_id3(struct playlist *pls, uint8_t *buf,
                         int buf_size, int *len)
{
    /* intercept id3 tags, we do not want to pass them to the raw
     * demuxer on all segment switches */
    int bytes;
    int id3_buf_pos = 0;
    int fill_buf = 0;
    struct segment *seg = current_segment(pls);

    /* gather all the id3 tags */
    while (1) {
        /* see if we can retrieve enough data for ID3 header */
        if (*len < ID3v2_HEADER_SIZE && buf_size >= ID3v2_HEADER_SIZE) {
            bytes = read_from_url(pls, seg, buf + *len, ID3v2_HEADER_SIZE - *len, READ_COMPLETE);
            if (bytes > 0) {

                if (bytes == ID3v2_HEADER_SIZE - *len)
                    /* no EOF yet, so fill the caller buffer again after
                     * we have stripped the ID3 tags */
                    fill_buf = 1;

                *len += bytes;

            } else if (*len <= 0) {
                /* error/EOF */
                *len = bytes;
                fill_buf = 0;
            }
        }

        if (*len < ID3v2_HEADER_SIZE)
            break;

        if (ff_id3v2_match(buf, ID3v2_DEFAULT_MAGIC)) {
            int64_t maxsize = seg->size >= 0 ? seg->size : 1024*1024;
            int taglen = ff_id3v2_tag_len(buf);
            int tag_got_bytes = FFMIN(taglen, *len);
            int remaining = taglen - tag_got_bytes;

            if (taglen > maxsize) {
                av_log(pls->ctx, AV_LOG_ERROR, "Too large HLS ID3 tag (%d > %"PRId64" bytes)\n",
                       taglen, maxsize);
                break;
            }

            /*
             * Copy the id3 tag to our temporary id3 buffer.
             * We could read a small id3 tag directly without memcpy, but
             * we would still need to copy the large tags, and handling
             * both of those cases together with the possibility for multiple
             * tags would make the handling a bit complex.
             */
            pls->id3_buf = av_fast_realloc(pls->id3_buf, &pls->id3_buf_size, id3_buf_pos + taglen);
            if (!pls->id3_buf)
                break;
            memcpy(pls->id3_buf + id3_buf_pos, buf, tag_got_bytes);
            id3_buf_pos += tag_got_bytes;

            /* strip the intercepted bytes */
            *len -= tag_got_bytes;
            memmove(buf, buf + tag_got_bytes, *len);
            av_log(pls->ctx, AV_LOG_DEBUG, "Stripped %d HLS ID3 bytes\n", tag_got_bytes);

            if (remaining > 0) {
                /* read the rest of the tag in */
                if (read_from_url(pls, seg, pls->id3_buf + id3_buf_pos, remaining, READ_COMPLETE) != remaining)
                    break;
                id3_buf_pos += remaining;
                av_log(pls->ctx, AV_LOG_DEBUG, "Stripped additional %d HLS ID3 bytes\n", remaining);
            }

        } else {
            /* no more ID3 tags */
            break;
        }
    }

    /* re-fill buffer for the caller unless EOF */
    if (*len >= 0 && (fill_buf || *len == 0)) {
        bytes = read_from_url(pls, seg, buf + *len, buf_size - *len, READ_NORMAL);

        /* ignore error if we already had some data */
        if (bytes >= 0)
            *len += bytes;
        else if (*len == 0)
            *len = bytes;
    }

    if (pls->id3_buf) {
        /* Now parse all the ID3 tags */
        AVIOContext id3ioctx;
        ffio_init_context(&id3ioctx, pls->id3_buf, id3_buf_pos, 0, NULL, NULL, NULL, NULL);
        handle_id3(&id3ioctx, pls);
    }

    if (pls->is_id3_timestamped == -1)
        pls->is_id3_timestamped = (pls->id3_mpegts_timestamp != AV_NOPTS_VALUE);
}

static int open_input(HLSContext *c, struct playlist *pls, struct segment *seg)
{
    AVDictionary *opts = NULL;
    int ret;

    // broker prior HTTP options that should be consistent across requests
    av_dict_set(&opts, "user-agent", c->user_agent, 0);
    av_dict_set(&opts, "cookies", c->cookies, 0);
    av_dict_set(&opts, "headers", c->headers, 0);
    av_dict_set(&opts, "http_proxy", c->http_proxy, 0);
    av_dict_set(&opts, "seekable", "0", 0);

    if (seg->size >= 0) {
        /* try to restrict the HTTP request to the part we want
         * (if this is in fact a HTTP request) */
        av_dict_set_int(&opts, "offset", seg->url_offset, 0);
        av_dict_set_int(&opts, "end_offset", seg->url_offset + seg->size, 0);
    }

    av_log(pls->parent, AV_LOG_VERBOSE, "HLS request for url '%s', offset %"PRId64", playlist %d\n",
           seg->url, seg->url_offset, pls->index);

    if (seg->key_type == KEY_NONE) {
        ret = open_url(pls->parent, &pls->input, seg->url, c->avio_opts, opts);
    } else if (seg->key_type == KEY_AES_128) {
        AVDictionary *opts2 = NULL;
        char iv[33], key[33], url[MAX_URL_SIZE];
        if (strcmp(seg->key, pls->key_url)) {
            AVIOContext *pb;
            if (open_url(pls->parent, &pb, seg->key, c->avio_opts, opts) == 0) {
                ret = avio_read(pb, pls->key, sizeof(pls->key));
                if (ret != sizeof(pls->key)) {
                    av_log(NULL, AV_LOG_ERROR, "Unable to read key file %s\n",
                           seg->key);
                }
                ff_format_io_close(pls->parent, &pb);
            } else {
                av_log(NULL, AV_LOG_ERROR, "Unable to open key file %s\n",
                       seg->key);
            }
            av_strlcpy(pls->key_url, seg->key, sizeof(pls->key_url));
        }
        ff_data_to_hex(iv, seg->iv, sizeof(seg->iv), 0);
        ff_data_to_hex(key, pls->key, sizeof(pls->key), 0);
        iv[32] = key[32] = '\0';
        if (strstr(seg->url, "://"))
            snprintf(url, sizeof(url), "crypto+%s", seg->url);
        else
            snprintf(url, sizeof(url), "crypto:%s", seg->url);

        av_dict_copy(&opts2, c->avio_opts, 0);
        av_dict_set(&opts2, "key", key, 0);
        av_dict_set(&opts2, "iv", iv, 0);

        ret = open_url(pls->parent, &pls->input, url, opts2, opts);

        av_dict_free(&opts2);

        if (ret < 0) {
            goto cleanup;
        }
        ret = 0;
    } else if (seg->key_type == KEY_SAMPLE_AES) {
        av_log(pls->parent, AV_LOG_ERROR,
               "SAMPLE-AES encryption is not supported yet\n");
        ret = AVERROR_PATCHWELCOME;
    }
    else
      ret = AVERROR(ENOSYS);

    /* Seek to the requested position. If this was a HTTP request, the offset
     * should already be where want it to, but this allows e.g. local testing
     * without a HTTP server. */
    if (ret == 0 && seg->key_type == KEY_NONE && seg->url_offset) {
        int64_t seekret = avio_seek(pls->input, seg->url_offset, SEEK_SET);
        if (seekret < 0) {
            av_log(pls->parent, AV_LOG_ERROR, "Unable to seek to offset %"PRId64" of HLS segment '%s'\n", seg->url_offset, seg->url);
            ret = seekret;
            ff_format_io_close(pls->parent, &pls->input);
        }
    }

cleanup:
    av_dict_free(&opts);
    pls->cur_seg_offset = 0;
    return ret;
}

static int update_init_section(struct playlist *pls, struct segment *seg)
{
    static const int max_init_section_size = 1024*1024;
    HLSContext *c = pls->parent->priv_data;
    int64_t sec_size;
    int64_t urlsize;
    int ret;

    if (seg->init_section == pls->cur_init_section)
        return 0;

    pls->cur_init_section = NULL;

    if (!seg->init_section)
        return 0;

    ret = open_input(c, pls, seg->init_section);
    if (ret < 0) {
        av_log(pls->parent, AV_LOG_WARNING,
               "Failed to open an initialization section in playlist %d\n",
               pls->index);
        return ret;
    }

    if (seg->init_section->size >= 0)
        sec_size = seg->init_section->size;
    else if ((urlsize = avio_size(pls->input)) >= 0)
        sec_size = urlsize;
    else
        sec_size = max_init_section_size;

    av_log(pls->parent, AV_LOG_DEBUG,
           "Downloading an initialization section of size %"PRId64"\n",
           sec_size);

    sec_size = FFMIN(sec_size, max_init_section_size);

    av_fast_malloc(&pls->init_sec_buf, &pls->init_sec_buf_size, sec_size);

    ret = read_from_url(pls, seg->init_section, pls->init_sec_buf,
                        pls->init_sec_buf_size, READ_COMPLETE);
    ff_format_io_close(pls->parent, &pls->input);

    if (ret < 0)
        return ret;

    pls->cur_init_section = seg->init_section;
    pls->init_sec_data_len = ret;
    pls->init_sec_buf_read_offset = 0;

    /* spec says audio elementary streams do not have media initialization
     * sections, so there should be no ID3 timestamps */
    pls->is_id3_timestamped = 0;

    return 0;
}

static int64_t default_reload_interval(struct playlist *pls)
{
    return pls->n_segments > 0 ?
                          pls->segments[pls->n_segments - 1]->duration :
                          pls->target_duration;
}

static int read_data(void *opaque, uint8_t *buf, int buf_size)
{
    struct playlist *v = opaque;
    HLSContext *c = v->parent->priv_data;
    int ret, i;
    int just_opened = 0;

restart:
    if (!v->needed)
        return AVERROR_EOF;

    if (!v->input) {
        int64_t reload_interval;
        struct segment *seg;

        /* Check that the playlist is still needed before opening a new
         * segment. */
        if (v->ctx && v->ctx->nb_streams &&
            v->parent->nb_streams >= v->stream_offset + v->ctx->nb_streams) {
            v->needed = 0;
            for (i = v->stream_offset; i < v->stream_offset + v->ctx->nb_streams;
                i++) {
                if (v->parent->streams[i]->discard < AVDISCARD_ALL)
                    v->needed = 1;
            }
        }
        if (!v->needed) {
            av_log(v->parent, AV_LOG_INFO, "No longer receiving playlist %d\n",
                v->index);
            return AVERROR_EOF;
        }

        /* If this is a live stream and the reload interval has elapsed since
         * the last playlist reload, reload the playlists now. */
        reload_interval = default_reload_interval(v);

reload:
        if (!v->finished &&
            av_gettime_relative() - v->last_load_time >= reload_interval) {
            if ((ret = parse_playlist(c, v->url, v, NULL)) < 0) {
                av_log(v->parent, AV_LOG_WARNING, "Failed to reload playlist %d\n",
                       v->index);
                return ret;
            }
            /* If we need to reload the playlist again below (if
             * there's still no more segments), switch to a reload
             * interval of half the target duration. */
            reload_interval = v->target_duration / 2;
        }
        if (v->cur_seq_no < v->start_seq_no) {
            av_log(NULL, AV_LOG_WARNING,
                   "skipping %d segments ahead, expired from playlists\n",
                   v->start_seq_no - v->cur_seq_no);
            v->cur_seq_no = v->start_seq_no;
        }
        if (v->cur_seq_no >= v->start_seq_no + v->n_segments) {
            if (v->finished)
                return AVERROR_EOF;
            while (av_gettime_relative() - v->last_load_time < reload_interval) {
                if (ff_check_interrupt(c->interrupt_callback))
                    return AVERROR_EXIT;
                av_usleep(100*1000);
            }
            /* Enough time has elapsed since the last reload */
            goto reload;
        }

        seg = current_segment(v);

        /* load/update Media Initialization Section, if any */
        ret = update_init_section(v, seg);
        if (ret)
            return ret;

        ret = open_input(c, v, seg);
        if (ret < 0) {
            if (ff_check_interrupt(c->interrupt_callback))
                return AVERROR_EXIT;
            av_log(v->parent, AV_LOG_WARNING, "Failed to open segment of playlist %d\n",
                   v->index);
            v->cur_seq_no += 1;
            goto reload;
        }
        just_opened = 1;
    }

    if (v->init_sec_buf_read_offset < v->init_sec_data_len) {
        /* Push init section out first before first actual segment */
        int copy_size = FFMIN(v->init_sec_data_len - v->init_sec_buf_read_offset, buf_size);
        memcpy(buf, v->init_sec_buf, copy_size);
        v->init_sec_buf_read_offset += copy_size;
        return copy_size;
    }

    ret = read_from_url(v, current_segment(v), buf, buf_size, READ_NORMAL);
    if (ret > 0) {
        if (just_opened && v->is_id3_timestamped != 0) {
            /* Intercept ID3 tags here, elementary audio streams are required
             * to convey timestamps using them in the beginning of each segment. */
            intercept_id3(v, buf, buf_size, &ret);
        }

        return ret;
    }
    ff_format_io_close(v->parent, &v->input);
    v->cur_seq_no++;

    c->cur_seq_no = v->cur_seq_no;

    goto restart;
}

static int playlist_in_multiple_variants(HLSContext *c, struct playlist *pls)
{
    int variant_count = 0;
    int i, j;

    for (i = 0; i < c->n_variants && variant_count < 2; i++) {
        struct variant *v = c->variants[i];

        for (j = 0; j < v->n_playlists; j++) {
            if (v->playlists[j] == pls) {
                variant_count++;
                break;
            }
        }
    }

    return variant_count >= 2;
}

static void add_renditions_to_variant(HLSContext *c, struct variant *var,
                                      enum AVMediaType type, const char *group_id)
{
    int i;

    for (i = 0; i < c->n_renditions; i++) {
        struct rendition *rend = c->renditions[i];

        if (rend->type == type && !strcmp(rend->group_id, group_id)) {

            if (rend->playlist)
                /* rendition is an external playlist
                 * => add the playlist to the variant */
                dynarray_add(&var->playlists, &var->n_playlists, rend->playlist);
            else
                /* rendition is part of the variant main Media Playlist
                 * => add the rendition to the main Media Playlist */
                dynarray_add(&var->playlists[0]->renditions,
                             &var->playlists[0]->n_renditions,
                             rend);
        }
    }
}

static void add_metadata_from_renditions(AVFormatContext *s, struct playlist *pls,
                                         enum AVMediaType type)
{
    int rend_idx = 0;
    int i;

    for (i = 0; i < pls->ctx->nb_streams; i++) {
        AVStream *st = s->streams[pls->stream_offset + i];

        if (st->codec->codec_type != type)
            continue;

        for (; rend_idx < pls->n_renditions; rend_idx++) {
            struct rendition *rend = pls->renditions[rend_idx];

            if (rend->type != type)
                continue;

            if (rend->language[0])
                av_dict_set(&st->metadata, "language", rend->language, 0);
            if (rend->name[0])
                av_dict_set(&st->metadata, "comment", rend->name, 0);

            st->disposition |= rend->disposition;
        }
        if (rend_idx >=pls->n_renditions)
            break;
    }
}

/* if timestamp was in valid range: returns 1 and sets seq_no
 * if not: returns 0 and sets seq_no to closest segment */
static int find_timestamp_in_playlist(HLSContext *c, struct playlist *pls,
                                      int64_t timestamp, int *seq_no)
{
    int i;
    int64_t pos = c->first_timestamp == AV_NOPTS_VALUE ?
                  0 : c->first_timestamp;

    if (timestamp < pos) {
        *seq_no = pls->start_seq_no;
        return 0;
    }

    for (i = 0; i < pls->n_segments; i++) {
        int64_t diff = pos + pls->segments[i]->duration - timestamp;
        if (diff > 0) {
            *seq_no = pls->start_seq_no + i;
            return 1;
        }
        pos += pls->segments[i]->duration;
    }

    *seq_no = pls->start_seq_no + pls->n_segments - 1;

    return 0;
}

static int select_cur_seq_no(HLSContext *c, struct playlist *pls)
{
    int seq_no;

    if (!pls->finished && !c->first_packet &&
        av_gettime_relative() - pls->last_load_time >= default_reload_interval(pls))
        /* reload the playlist since it was suspended */
        parse_playlist(c, pls->url, pls, NULL);

    /* If playback is already in progress (we are just selecting a new
     * playlist) and this is a complete file, find the matching segment
     * by counting durations. */
    if (pls->finished && c->cur_timestamp != AV_NOPTS_VALUE) {
        find_timestamp_in_playlist(c, pls, c->cur_timestamp, &seq_no);
        return seq_no;
    }

    if (!pls->finished) {
        if (!c->first_packet && /* we are doing a segment selection during playback */
            c->cur_seq_no >= pls->start_seq_no &&
            c->cur_seq_no < pls->start_seq_no + pls->n_segments)
            /* While spec 3.4.3 says that we cannot assume anything about the
             * content at the same sequence number on different playlists,
             * in practice this seems to work and doing it otherwise would
             * require us to download a segment to inspect its timestamps. */
            return c->cur_seq_no;

        /* If this is a live stream, start live_start_index segments from the
         * start or end */
        if (c->live_start_index < 0)
            return pls->start_seq_no + FFMAX(pls->n_segments + c->live_start_index, 0);
        else
            return pls->start_seq_no + FFMIN(c->live_start_index, pls->n_segments - 1);
    }

    /* Otherwise just start on the first segment. */
    return pls->start_seq_no;
}

static int save_avio_options(AVFormatContext *s)
{
    HLSContext *c = s->priv_data;
    const char *opts[] = {
        "headers", "http_proxy", "user_agent", "user-agent", "cookies", NULL };
    const char **opt = opts;
    uint8_t *buf;
    int ret = 0;

    while (*opt) {
        if (av_opt_get(s->pb, *opt, AV_OPT_SEARCH_CHILDREN | AV_OPT_ALLOW_NULL, &buf) >= 0) {
            ret = av_dict_set(&c->avio_opts, *opt, buf,
                              AV_DICT_DONT_STRDUP_VAL);
            if (ret < 0)
                return ret;
        }
        opt++;
    }

    return ret;
}

static int nested_io_open(AVFormatContext *s, AVIOContext **pb, const char *url,
                          int flags, AVDictionary **opts)
{
    av_log(s, AV_LOG_ERROR,
           "A HLS playlist item '%s' referred to an external file '%s'. "
           "Opening this file was forbidden for security reasons\n",
           s->filename, url);
    return AVERROR(EPERM);
}

static int hls_read_header(AVFormatContext *s)
{
    void *u = (s->flags & AVFMT_FLAG_CUSTOM_IO) ? NULL : s->pb;
    HLSContext *c = s->priv_data;
    int ret = 0, i, j, stream_offset = 0;

    c->ctx                = s;
    c->interrupt_callback = &s->interrupt_callback;
    c->strict_std_compliance = s->strict_std_compliance;

    c->first_packet = 1;
    c->first_timestamp = AV_NOPTS_VALUE;
    c->cur_timestamp = AV_NOPTS_VALUE;

    if (u) {
        // get the previous user agent & set back to null if string size is zero
        update_options(&c->user_agent, "user-agent", u);

        // get the previous cookies & set back to null if string size is zero
        update_options(&c->cookies, "cookies", u);

        // get the previous headers & set back to null if string size is zero
        update_options(&c->headers, "headers", u);

        // get the previous http proxt & set back to null if string size is zero
        update_options(&c->http_proxy, "http_proxy", u);
    }

    if ((ret = parse_playlist(c, s->filename, NULL, s->pb)) < 0)
        goto fail;

    if ((ret = save_avio_options(s)) < 0)
        goto fail;

    /* Some HLS servers don't like being sent the range header */
    av_dict_set(&c->avio_opts, "seekable", "0", 0);

    if (c->n_variants == 0) {
        av_log(NULL, AV_LOG_WARNING, "Empty playlist\n");
        ret = AVERROR_EOF;
        goto fail;
    }
    /* If the playlist only contained playlists (Master Playlist),
     * parse each individual playlist. */
    if (c->n_playlists > 1 || c->playlists[0]->n_segments == 0) {
        for (i = 0; i < c->n_playlists; i++) {
            struct playlist *pls = c->playlists[i];
            if ((ret = parse_playlist(c, pls->url, pls, NULL)) < 0)
                goto fail;
        }
    }

    if (c->variants[0]->playlists[0]->n_segments == 0) {
        av_log(NULL, AV_LOG_WARNING, "Empty playlist\n");
        ret = AVERROR_EOF;
        goto fail;
    }

    /* If this isn't a live stream, calculate the total duration of the
     * stream. */
    if (c->variants[0]->playlists[0]->finished) {
        int64_t duration = 0;
        for (i = 0; i < c->variants[0]->playlists[0]->n_segments; i++)
            duration += c->variants[0]->playlists[0]->segments[i]->duration;
        s->duration = duration;
    }

    /* Associate renditions with variants */
    for (i = 0; i < c->n_variants; i++) {
        struct variant *var = c->variants[i];

        if (var->audio_group[0])
            add_renditions_to_variant(c, var, AVMEDIA_TYPE_AUDIO, var->audio_group);
        if (var->video_group[0])
            add_renditions_to_variant(c, var, AVMEDIA_TYPE_VIDEO, var->video_group);
        if (var->subtitles_group[0])
            add_renditions_to_variant(c, var, AVMEDIA_TYPE_SUBTITLE, var->subtitles_group);
    }

    /* Open the demuxer for each playlist */
    for (i = 0; i < c->n_playlists; i++) {
        struct playlist *pls = c->playlists[i];
        AVInputFormat *in_fmt = NULL;

        if (!(pls->ctx = avformat_alloc_context())) {
            ret = AVERROR(ENOMEM);
            goto fail;
        }

        if (pls->n_segments == 0)
            continue;

        pls->index  = i;
        pls->needed = 1;
        pls->parent = s;
        pls->cur_seq_no = select_cur_seq_no(c, pls);

        pls->read_buffer = av_malloc(INITIAL_BUFFER_SIZE);
        if (!pls->read_buffer){
            ret = AVERROR(ENOMEM);
            avformat_free_context(pls->ctx);
            pls->ctx = NULL;
            goto fail;
        }
        ffio_init_context(&pls->pb, pls->read_buffer, INITIAL_BUFFER_SIZE, 0, pls,
                          read_data, NULL, NULL);
        pls->pb.seekable = 0;
        ret = av_probe_input_buffer(&pls->pb, &in_fmt, pls->segments[0]->url,
                                    NULL, 0, 0);
        if (ret < 0) {
            /* Free the ctx - it isn't initialized properly at this point,
             * so avformat_close_input shouldn't be called. If
             * avformat_open_input fails below, it frees and zeros the
             * context, so it doesn't need any special treatment like this. */
            av_log(s, AV_LOG_ERROR, "Error when loading first segment '%s'\n", pls->segments[0]->url);
            avformat_free_context(pls->ctx);
            pls->ctx = NULL;
            goto fail;
        }
        pls->ctx->pb       = &pls->pb;
        pls->ctx->io_open  = nested_io_open;
        pls->stream_offset = stream_offset;

        if ((ret = ff_copy_whiteblacklists(pls->ctx, s)) < 0)
            goto fail;

        ret = avformat_open_input(&pls->ctx, pls->segments[0]->url, in_fmt, NULL);
        if (ret < 0)
            goto fail;

        if (pls->id3_deferred_extra && pls->ctx->nb_streams == 1) {
            ff_id3v2_parse_apic(pls->ctx, &pls->id3_deferred_extra);
            avformat_queue_attached_pictures(pls->ctx);
            ff_id3v2_free_extra_meta(&pls->id3_deferred_extra);
            pls->id3_deferred_extra = NULL;
        }

        pls->ctx->ctx_flags &= ~AVFMTCTX_NOHEADER;
        ret = avformat_find_stream_info(pls->ctx, NULL);
        if (ret < 0)
            goto fail;

        if (pls->is_id3_timestamped == -1)
            av_log(s, AV_LOG_WARNING, "No expected HTTP requests have been made\n");

        /* Create new AVStreams for each stream in this playlist */
        for (j = 0; j < pls->ctx->nb_streams; j++) {
            AVStream *st = avformat_new_stream(s, NULL);
            AVStream *ist = pls->ctx->streams[j];
            if (!st) {
                ret = AVERROR(ENOMEM);
                goto fail;
            }
            st->id = i;
<<<<<<< HEAD

            avcodec_copy_context(st->codec, pls->ctx->streams[j]->codec);

            if (pls->is_id3_timestamped) /* custom timestamps via id3 */
                avpriv_set_pts_info(st, 33, 1, MPEG_TIME_BASE);
            else
                avpriv_set_pts_info(st, ist->pts_wrap_bits, ist->time_base.num, ist->time_base.den);
=======
            avpriv_set_pts_info(st, ist->pts_wrap_bits, ist->time_base.num, ist->time_base.den);
            avcodec_parameters_copy(st->codecpar, v->ctx->streams[j]->codecpar);
            if (v->bandwidth)
                av_dict_set(&st->metadata, "variant_bitrate", bitrate_str,
                                 0);
>>>>>>> 9200514a
        }

        add_metadata_from_renditions(s, pls, AVMEDIA_TYPE_AUDIO);
        add_metadata_from_renditions(s, pls, AVMEDIA_TYPE_VIDEO);
        add_metadata_from_renditions(s, pls, AVMEDIA_TYPE_SUBTITLE);

        stream_offset += pls->ctx->nb_streams;
    }

    /* Create a program for each variant */
    for (i = 0; i < c->n_variants; i++) {
        struct variant *v = c->variants[i];
        AVProgram *program;

        program = av_new_program(s, i);
        if (!program)
            goto fail;
        av_dict_set_int(&program->metadata, "variant_bitrate", v->bandwidth, 0);

        for (j = 0; j < v->n_playlists; j++) {
            struct playlist *pls = v->playlists[j];
            int is_shared = playlist_in_multiple_variants(c, pls);
            int k;

            for (k = 0; k < pls->ctx->nb_streams; k++) {
                struct AVStream *st = s->streams[pls->stream_offset + k];

                av_program_add_stream_index(s, i, pls->stream_offset + k);

                /* Set variant_bitrate for streams unique to this variant */
                if (!is_shared && v->bandwidth)
                    av_dict_set_int(&st->metadata, "variant_bitrate", v->bandwidth, 0);
            }
        }
    }

    return 0;
fail:
    free_playlist_list(c);
    free_variant_list(c);
    free_rendition_list(c);
    return ret;
}

static int recheck_discard_flags(AVFormatContext *s, int first)
{
    HLSContext *c = s->priv_data;
    int i, changed = 0;

    /* Check if any new streams are needed */
    for (i = 0; i < c->n_playlists; i++)
        c->playlists[i]->cur_needed = 0;

    for (i = 0; i < s->nb_streams; i++) {
        AVStream *st = s->streams[i];
        struct playlist *pls = c->playlists[s->streams[i]->id];
        if (st->discard < AVDISCARD_ALL)
            pls->cur_needed = 1;
    }
    for (i = 0; i < c->n_playlists; i++) {
        struct playlist *pls = c->playlists[i];
        if (pls->cur_needed && !pls->needed) {
            pls->needed = 1;
            changed = 1;
            pls->cur_seq_no = select_cur_seq_no(c, pls);
            pls->pb.eof_reached = 0;
            if (c->cur_timestamp != AV_NOPTS_VALUE) {
                /* catch up */
                pls->seek_timestamp = c->cur_timestamp;
                pls->seek_flags = AVSEEK_FLAG_ANY;
                pls->seek_stream_index = -1;
            }
            av_log(s, AV_LOG_INFO, "Now receiving playlist %d, segment %d\n", i, pls->cur_seq_no);
        } else if (first && !pls->cur_needed && pls->needed) {
            if (pls->input)
                ff_format_io_close(pls->parent, &pls->input);
            pls->needed = 0;
            changed = 1;
            av_log(s, AV_LOG_INFO, "No longer receiving playlist %d\n", i);
        }
    }
    return changed;
}

static void fill_timing_for_id3_timestamped_stream(struct playlist *pls)
{
    if (pls->id3_offset >= 0) {
        pls->pkt.dts = pls->id3_mpegts_timestamp +
                                 av_rescale_q(pls->id3_offset,
                                              pls->ctx->streams[pls->pkt.stream_index]->time_base,
                                              MPEG_TIME_BASE_Q);
        if (pls->pkt.duration)
            pls->id3_offset += pls->pkt.duration;
        else
            pls->id3_offset = -1;
    } else {
        /* there have been packets with unknown duration
         * since the last id3 tag, should not normally happen */
        pls->pkt.dts = AV_NOPTS_VALUE;
    }

    if (pls->pkt.duration)
        pls->pkt.duration = av_rescale_q(pls->pkt.duration,
                                         pls->ctx->streams[pls->pkt.stream_index]->time_base,
                                         MPEG_TIME_BASE_Q);

    pls->pkt.pts = AV_NOPTS_VALUE;
}

static AVRational get_timebase(struct playlist *pls)
{
    if (pls->is_id3_timestamped)
        return MPEG_TIME_BASE_Q;

    return pls->ctx->streams[pls->pkt.stream_index]->time_base;
}

static int compare_ts_with_wrapdetect(int64_t ts_a, struct playlist *pls_a,
                                      int64_t ts_b, struct playlist *pls_b)
{
    int64_t scaled_ts_a = av_rescale_q(ts_a, get_timebase(pls_a), MPEG_TIME_BASE_Q);
    int64_t scaled_ts_b = av_rescale_q(ts_b, get_timebase(pls_b), MPEG_TIME_BASE_Q);

    return av_compare_mod(scaled_ts_a, scaled_ts_b, 1LL << 33);
}

static int hls_read_packet(AVFormatContext *s, AVPacket *pkt)
{
    HLSContext *c = s->priv_data;
    int ret, i, minplaylist = -1;

    recheck_discard_flags(s, c->first_packet);
    c->first_packet = 0;

    for (i = 0; i < c->n_playlists; i++) {
        struct playlist *pls = c->playlists[i];
        /* Make sure we've got one buffered packet from each open playlist
         * stream */
        if (pls->needed && !pls->pkt.data) {
            while (1) {
                int64_t ts_diff;
                AVRational tb;
                ret = av_read_frame(pls->ctx, &pls->pkt);
                if (ret < 0) {
                    if (!avio_feof(&pls->pb) && ret != AVERROR_EOF)
                        return ret;
                    reset_packet(&pls->pkt);
                    break;
                } else {
                    /* stream_index check prevents matching picture attachments etc. */
                    if (pls->is_id3_timestamped && pls->pkt.stream_index == 0) {
                        /* audio elementary streams are id3 timestamped */
                        fill_timing_for_id3_timestamped_stream(pls);
                    }

                    if (c->first_timestamp == AV_NOPTS_VALUE &&
                        pls->pkt.dts       != AV_NOPTS_VALUE)
                        c->first_timestamp = av_rescale_q(pls->pkt.dts,
                            get_timebase(pls), AV_TIME_BASE_Q);
                }

                if (pls->seek_timestamp == AV_NOPTS_VALUE)
                    break;

                if (pls->seek_stream_index < 0 ||
                    pls->seek_stream_index == pls->pkt.stream_index) {

                    if (pls->pkt.dts == AV_NOPTS_VALUE) {
                        pls->seek_timestamp = AV_NOPTS_VALUE;
                        break;
                    }

                    tb = get_timebase(pls);
                    ts_diff = av_rescale_rnd(pls->pkt.dts, AV_TIME_BASE,
                                            tb.den, AV_ROUND_DOWN) -
                            pls->seek_timestamp;
                    if (ts_diff >= 0 && (pls->seek_flags  & AVSEEK_FLAG_ANY ||
                                        pls->pkt.flags & AV_PKT_FLAG_KEY)) {
                        pls->seek_timestamp = AV_NOPTS_VALUE;
                        break;
                    }
                }
                av_packet_unref(&pls->pkt);
                reset_packet(&pls->pkt);
            }
        }
        /* Check if this stream has the packet with the lowest dts */
        if (pls->pkt.data) {
            struct playlist *minpls = minplaylist < 0 ?
                                     NULL : c->playlists[minplaylist];
            if (minplaylist < 0) {
                minplaylist = i;
            } else {
                int64_t dts     =    pls->pkt.dts;
                int64_t mindts  = minpls->pkt.dts;

                if (dts == AV_NOPTS_VALUE ||
                    (mindts != AV_NOPTS_VALUE && compare_ts_with_wrapdetect(dts, pls, mindts, minpls) < 0))
                    minplaylist = i;
            }
        }
    }

    /* If we got a packet, return it */
    if (minplaylist >= 0) {
        struct playlist *pls = c->playlists[minplaylist];
        *pkt = pls->pkt;
        pkt->stream_index += pls->stream_offset;
        reset_packet(&c->playlists[minplaylist]->pkt);

        if (pkt->dts != AV_NOPTS_VALUE)
            c->cur_timestamp = av_rescale_q(pkt->dts,
                                            pls->ctx->streams[pls->pkt.stream_index]->time_base,
                                            AV_TIME_BASE_Q);

        return 0;
    }
    return AVERROR_EOF;
}

static int hls_close(AVFormatContext *s)
{
    HLSContext *c = s->priv_data;

    free_playlist_list(c);
    free_variant_list(c);
    free_rendition_list(c);

    av_dict_free(&c->avio_opts);

    return 0;
}

static int hls_read_seek(AVFormatContext *s, int stream_index,
                               int64_t timestamp, int flags)
{
    HLSContext *c = s->priv_data;
    struct playlist *seek_pls = NULL;
    int i, seq_no;
    int64_t first_timestamp, seek_timestamp, duration;

    if ((flags & AVSEEK_FLAG_BYTE) ||
        !(c->variants[0]->playlists[0]->finished || c->variants[0]->playlists[0]->type == PLS_TYPE_EVENT))
        return AVERROR(ENOSYS);

    first_timestamp = c->first_timestamp == AV_NOPTS_VALUE ?
                      0 : c->first_timestamp;

    seek_timestamp = av_rescale_rnd(timestamp, AV_TIME_BASE,
                                    s->streams[stream_index]->time_base.den,
                                    flags & AVSEEK_FLAG_BACKWARD ?
                                    AV_ROUND_DOWN : AV_ROUND_UP);

    duration = s->duration == AV_NOPTS_VALUE ?
               0 : s->duration;

    if (0 < duration && duration < seek_timestamp - first_timestamp)
        return AVERROR(EIO);

    /* find the playlist with the specified stream */
    for (i = 0; i < c->n_playlists; i++) {
        struct playlist *pls = c->playlists[i];
        if (stream_index >= pls->stream_offset &&
            stream_index - pls->stream_offset < pls->ctx->nb_streams) {
            seek_pls = pls;
            break;
        }
    }
    /* check if the timestamp is valid for the playlist with the
     * specified stream index */
    if (!seek_pls || !find_timestamp_in_playlist(c, seek_pls, seek_timestamp, &seq_no))
        return AVERROR(EIO);

    /* set segment now so we do not need to search again below */
    seek_pls->cur_seq_no = seq_no;
    seek_pls->seek_stream_index = stream_index - seek_pls->stream_offset;

    for (i = 0; i < c->n_playlists; i++) {
        /* Reset reading */
        struct playlist *pls = c->playlists[i];
        if (pls->input)
            ff_format_io_close(pls->parent, &pls->input);
        av_packet_unref(&pls->pkt);
        reset_packet(&pls->pkt);
        pls->pb.eof_reached = 0;
        /* Clear any buffered data */
        pls->pb.buf_end = pls->pb.buf_ptr = pls->pb.buffer;
        /* Reset the pos, to let the mpegts demuxer know we've seeked. */
        pls->pb.pos = 0;
        /* Flush the packet queue of the subdemuxer. */
        ff_read_frame_flush(pls->ctx);

        pls->seek_timestamp = seek_timestamp;
        pls->seek_flags = flags;

        if (pls != seek_pls) {
            /* set closest segment seq_no for playlists not handled above */
            find_timestamp_in_playlist(c, pls, seek_timestamp, &pls->cur_seq_no);
            /* seek the playlist to the given position without taking
             * keyframes into account since this playlist does not have the
             * specified stream where we should look for the keyframes */
            pls->seek_stream_index = -1;
            pls->seek_flags |= AVSEEK_FLAG_ANY;
        }
    }

    c->cur_timestamp = seek_timestamp;

    return 0;
}

static int hls_probe(AVProbeData *p)
{
    /* Require #EXTM3U at the start, and either one of the ones below
     * somewhere for a proper match. */
    if (strncmp(p->buf, "#EXTM3U", 7))
        return 0;

    if (strstr(p->buf, "#EXT-X-STREAM-INF:")     ||
        strstr(p->buf, "#EXT-X-TARGETDURATION:") ||
        strstr(p->buf, "#EXT-X-MEDIA-SEQUENCE:"))
        return AVPROBE_SCORE_MAX;
    return 0;
}

#define OFFSET(x) offsetof(HLSContext, x)
#define FLAGS AV_OPT_FLAG_DECODING_PARAM
static const AVOption hls_options[] = {
    {"live_start_index", "segment index to start live streams at (negative values are from the end)",
        OFFSET(live_start_index), AV_OPT_TYPE_INT, {.i64 = -3}, INT_MIN, INT_MAX, FLAGS},
    {NULL}
};

static const AVClass hls_class = {
    .class_name = "hls,applehttp",
    .item_name  = av_default_item_name,
    .option     = hls_options,
    .version    = LIBAVUTIL_VERSION_INT,
};

AVInputFormat ff_hls_demuxer = {
    .name           = "hls,applehttp",
    .long_name      = NULL_IF_CONFIG_SMALL("Apple HTTP Live Streaming"),
    .priv_class     = &hls_class,
    .priv_data_size = sizeof(HLSContext),
    .read_probe     = hls_probe,
    .read_header    = hls_read_header,
    .read_packet    = hls_read_packet,
    .read_close     = hls_close,
    .read_seek      = hls_read_seek,
};<|MERGE_RESOLUTION|>--- conflicted
+++ resolved
@@ -1384,7 +1384,7 @@
     for (i = 0; i < pls->ctx->nb_streams; i++) {
         AVStream *st = s->streams[pls->stream_offset + i];
 
-        if (st->codec->codec_type != type)
+        if (st->codecpar->codec_type != type)
             continue;
 
         for (; rend_idx < pls->n_renditions; rend_idx++) {
@@ -1658,21 +1658,13 @@
                 goto fail;
             }
             st->id = i;
-<<<<<<< HEAD
-
-            avcodec_copy_context(st->codec, pls->ctx->streams[j]->codec);
+
+            avcodec_parameters_copy(st->codecpar, pls->ctx->streams[j]->codecpar);
 
             if (pls->is_id3_timestamped) /* custom timestamps via id3 */
                 avpriv_set_pts_info(st, 33, 1, MPEG_TIME_BASE);
             else
                 avpriv_set_pts_info(st, ist->pts_wrap_bits, ist->time_base.num, ist->time_base.den);
-=======
-            avpriv_set_pts_info(st, ist->pts_wrap_bits, ist->time_base.num, ist->time_base.den);
-            avcodec_parameters_copy(st->codecpar, v->ctx->streams[j]->codecpar);
-            if (v->bandwidth)
-                av_dict_set(&st->metadata, "variant_bitrate", bitrate_str,
-                                 0);
->>>>>>> 9200514a
         }
 
         add_metadata_from_renditions(s, pls, AVMEDIA_TYPE_AUDIO);
