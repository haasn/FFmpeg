/*
 * WAV muxer and demuxer
 * Copyright (c) 2001, 2002 Fabrice Bellard
 *
 * Sony Wave64 demuxer
 * RF64 demuxer
 * Copyright (c) 2009 Daniel Verkamp
 *
 * This file is part of FFmpeg.
 *
 * FFmpeg is free software; you can redistribute it and/or
 * modify it under the terms of the GNU Lesser General Public
 * License as published by the Free Software Foundation; either
 * version 2.1 of the License, or (at your option) any later version.
 *
 * FFmpeg is distributed in the hope that it will be useful,
 * but WITHOUT ANY WARRANTY; without even the implied warranty of
 * MERCHANTABILITY or FITNESS FOR A PARTICULAR PURPOSE.  See the GNU
 * Lesser General Public License for more details.
 *
 * You should have received a copy of the GNU Lesser General Public
 * License along with FFmpeg; if not, write to the Free Software
 * Foundation, Inc., 51 Franklin Street, Fifth Floor, Boston, MA 02110-1301 USA
 */

#include "libavutil/avassert.h"
#include "libavutil/dict.h"
#include "libavutil/log.h"
#include "libavutil/mathematics.h"
#include "libavutil/opt.h"
#include "avformat.h"
#include "internal.h"
#include "avio_internal.h"
#include "pcm.h"
#include "riff.h"
#include "avio.h"
#include "metadata.h"

typedef struct {
    const AVClass *class;
    int64_t data;
    int64_t data_end;
    int64_t minpts;
    int64_t maxpts;
    int last_duration;
    int w64;
    int write_bext;
    int64_t smv_data_ofs;
    int smv_block_size;
    int smv_frames_per_jpeg;
    int smv_block;
    int smv_last_stream;
    int smv_eof;
    int audio_eof;
    int ignore_length;
} WAVContext;

#if CONFIG_WAV_MUXER
static inline void bwf_write_bext_string(AVFormatContext *s, const char *key, int maxlen)
{
    AVDictionaryEntry *tag;
    int len = 0;

    if (tag = av_dict_get(s->metadata, key, NULL, 0)) {
        len = strlen(tag->value);
        len = FFMIN(len, maxlen);
        avio_write(s->pb, tag->value, len);
    }

    ffio_fill(s->pb, 0, maxlen - len);
}

static void bwf_write_bext_chunk(AVFormatContext *s)
{
    AVDictionaryEntry *tmp_tag;
    uint64_t time_reference = 0;
    int64_t bext = ff_start_tag(s->pb, "bext");

    bwf_write_bext_string(s, "description", 256);
    bwf_write_bext_string(s, "originator", 32);
    bwf_write_bext_string(s, "originator_reference", 32);
    bwf_write_bext_string(s, "origination_date", 10);
    bwf_write_bext_string(s, "origination_time", 8);

    if (tmp_tag = av_dict_get(s->metadata, "time_reference", NULL, 0))
        time_reference = strtoll(tmp_tag->value, NULL, 10);
    avio_wl64(s->pb, time_reference);
    avio_wl16(s->pb, 1);  // set version to 1

    if (tmp_tag = av_dict_get(s->metadata, "umid", NULL, 0)) {
        unsigned char umidpart_str[17] = {0};
        int i;
        uint64_t umidpart;
        int len = strlen(tmp_tag->value+2);

        for (i = 0; i < len/16; i++) {
            memcpy(umidpart_str, tmp_tag->value + 2 + (i*16), 16);
            umidpart = strtoll(umidpart_str, NULL, 16);
            avio_wb64(s->pb, umidpart);
        }
        ffio_fill(s->pb, 0, 64 - i*8);
    } else
        ffio_fill(s->pb, 0, 64); // zero UMID

    ffio_fill(s->pb, 0, 190); // Reserved

    if (tmp_tag = av_dict_get(s->metadata, "coding_history", NULL, 0))
        avio_put_str(s->pb, tmp_tag->value);

    ff_end_tag(s->pb, bext);
}

static int wav_write_header(AVFormatContext *s)
{
    WAVContext *wav = s->priv_data;
    AVIOContext *pb = s->pb;
    int64_t fmt, fact;

    ffio_wfourcc(pb, "RIFF");
    avio_wl32(pb, 0); /* file length */
    ffio_wfourcc(pb, "WAVE");

    /* format header */
    fmt = ff_start_tag(pb, "fmt ");
    if (ff_put_wav_header(pb, s->streams[0]->codec) < 0) {
        av_log(s, AV_LOG_ERROR, "%s codec not supported in WAVE format\n",
               s->streams[0]->codec->codec ? s->streams[0]->codec->codec->name : "NONE");
        return -1;
    }
    ff_end_tag(pb, fmt);

    if (s->streams[0]->codec->codec_tag != 0x01 /* hence for all other than PCM */
        && s->pb->seekable) {
        fact = ff_start_tag(pb, "fact");
        avio_wl32(pb, 0);
        ff_end_tag(pb, fact);
    }

    if (wav->write_bext)
        bwf_write_bext_chunk(s);

    avpriv_set_pts_info(s->streams[0], 64, 1, s->streams[0]->codec->sample_rate);
    wav->maxpts = wav->last_duration = 0;
    wav->minpts = INT64_MAX;

    /* data header */
    wav->data = ff_start_tag(pb, "data");

    avio_flush(pb);

    return 0;
}

static int wav_write_packet(AVFormatContext *s, AVPacket *pkt)
{
    AVIOContext *pb  = s->pb;
    WAVContext    *wav = s->priv_data;
    avio_write(pb, pkt->data, pkt->size);
    if(pkt->pts != AV_NOPTS_VALUE) {
        wav->minpts        = FFMIN(wav->minpts, pkt->pts);
        wav->maxpts        = FFMAX(wav->maxpts, pkt->pts);
        wav->last_duration = pkt->duration;
    } else
        av_log(s, AV_LOG_ERROR, "wav_write_packet: NOPTS\n");
    return 0;
}

static int wav_write_trailer(AVFormatContext *s)
{
    AVIOContext *pb  = s->pb;
    WAVContext    *wav = s->priv_data;
    int64_t file_size;

    avio_flush(pb);

    if (s->pb->seekable) {
        ff_end_tag(pb, wav->data);

        /* update file size */
        file_size = avio_tell(pb);
        avio_seek(pb, 4, SEEK_SET);
        avio_wl32(pb, (uint32_t)(file_size - 8));
        avio_seek(pb, file_size, SEEK_SET);

        avio_flush(pb);

        if(s->streams[0]->codec->codec_tag != 0x01) {
            /* Update num_samps in fact chunk */
            int number_of_samples;
            number_of_samples = av_rescale(wav->maxpts - wav->minpts + wav->last_duration,
                                           s->streams[0]->codec->sample_rate * (int64_t)s->streams[0]->time_base.num,
                                           s->streams[0]->time_base.den);
            avio_seek(pb, wav->data-12, SEEK_SET);
            avio_wl32(pb, number_of_samples);
            avio_seek(pb, file_size, SEEK_SET);
            avio_flush(pb);
        }
    }
    return 0;
}

#define OFFSET(x) offsetof(WAVContext, x)
#define ENC AV_OPT_FLAG_ENCODING_PARAM
static const AVOption options[] = {
    { "write_bext", "Write BEXT chunk.", OFFSET(write_bext), AV_OPT_TYPE_INT, { 0 }, 0, 1, ENC },
    { NULL },
};

static const AVClass wav_muxer_class = {
    .class_name = "WAV muxer",
    .item_name  = av_default_item_name,
    .option     = options,
    .version    = LIBAVUTIL_VERSION_INT,
};

AVOutputFormat ff_wav_muxer = {
    .name              = "wav",
    .long_name         = NULL_IF_CONFIG_SMALL("WAV format"),
    .mime_type         = "audio/x-wav",
    .extensions        = "wav",
    .priv_data_size    = sizeof(WAVContext),
    .audio_codec       = CODEC_ID_PCM_S16LE,
    .video_codec       = CODEC_ID_NONE,
    .write_header      = wav_write_header,
    .write_packet      = wav_write_packet,
    .write_trailer     = wav_write_trailer,
    .codec_tag         = (const AVCodecTag* const []){ ff_codec_wav_tags, 0 },
    .priv_class        = &wav_muxer_class,
};
#endif /* CONFIG_WAV_MUXER */


#if CONFIG_WAV_DEMUXER

static int64_t next_tag(AVIOContext *pb, uint32_t *tag)
{
    *tag = avio_rl32(pb);
    return avio_rl32(pb);
}

/* return the size of the found tag */
static int64_t find_tag(AVIOContext *pb, uint32_t tag1)
{
    unsigned int tag;
    int64_t size;

    for (;;) {
        if (url_feof(pb))
            return -1;
        size = next_tag(pb, &tag);
        if (tag == tag1)
            break;
        avio_skip(pb, size);
    }
    return size;
}

static int wav_probe(AVProbeData *p)
{
    /* check file header */
    if (p->buf_size <= 32)
        return 0;
    if (!memcmp(p->buf + 8, "WAVE", 4)) {
        if (!memcmp(p->buf, "RIFF", 4))
            /*
              Since ACT demuxer has standard WAV header at top of it's own,
              returning score is decreased to avoid probe conflict
              between ACT and WAV.
            */
            return AVPROBE_SCORE_MAX - 1;
        else if (!memcmp(p->buf,      "RF64", 4) &&
                 !memcmp(p->buf + 12, "ds64", 4))
            return AVPROBE_SCORE_MAX;
    }
    return 0;
}

static int wav_parse_fmt_tag(AVFormatContext *s, int64_t size, AVStream **st)
{
    AVIOContext *pb = s->pb;
    int ret;

    /* parse fmt header */
    *st = avformat_new_stream(s, NULL);
    if (!*st)
        return AVERROR(ENOMEM);

    ret = ff_get_wav_header(pb, (*st)->codec, size);
    if (ret < 0)
        return ret;
    (*st)->need_parsing = AVSTREAM_PARSE_FULL;

    avpriv_set_pts_info(*st, 64, 1, (*st)->codec->sample_rate);

    return 0;
}

static inline int wav_parse_bext_string(AVFormatContext *s, const char *key,
                                        int length)
{
    char temp[257];
    int ret;

    av_assert0(length <= sizeof(temp));
    if ((ret = avio_read(s->pb, temp, length)) < 0)
        return ret;

    temp[length] = 0;

    if (strlen(temp))
        return av_dict_set(&s->metadata, key, temp, 0);

    return 0;
}

static int wav_parse_bext_tag(AVFormatContext *s, int64_t size)
{
    char temp[131], *coding_history;
    int ret, x;
    uint64_t time_reference;
    int64_t umid_parts[8], umid_mask = 0;

    if ((ret = wav_parse_bext_string(s, "description", 256)) < 0 ||
        (ret = wav_parse_bext_string(s, "originator", 32)) < 0 ||
        (ret = wav_parse_bext_string(s, "originator_reference", 32)) < 0 ||
        (ret = wav_parse_bext_string(s, "origination_date", 10)) < 0 ||
        (ret = wav_parse_bext_string(s, "origination_time", 8)) < 0)
        return ret;

    time_reference = avio_rl64(s->pb);
    snprintf(temp, sizeof(temp), "%"PRIu64, time_reference);
    if ((ret = av_dict_set(&s->metadata, "time_reference", temp, 0)) < 0)
        return ret;

    /* check if version is >= 1, in which case an UMID may be present */
    if (avio_rl16(s->pb) >= 1) {
        for (x = 0; x < 8; x++)
            umid_mask |= umid_parts[x] = avio_rb64(s->pb);

        if (umid_mask) {
            /* the string formatting below is per SMPTE 330M-2004 Annex C */
            if (umid_parts[4] == 0 && umid_parts[5] == 0 && umid_parts[6] == 0 && umid_parts[7] == 0) {
                /* basic UMID */
                snprintf(temp, sizeof(temp), "0x%016"PRIX64"%016"PRIX64"%016"PRIX64"%016"PRIX64,
                         umid_parts[0], umid_parts[1], umid_parts[2], umid_parts[3]);
            } else {
                /* extended UMID */
                snprintf(temp, sizeof(temp), "0x%016"PRIX64"%016"PRIX64"%016"PRIX64"%016"PRIX64
                                               "%016"PRIX64"%016"PRIX64"%016"PRIX64"%016"PRIX64,
                         umid_parts[0], umid_parts[1], umid_parts[2], umid_parts[3],
                         umid_parts[4], umid_parts[5], umid_parts[6], umid_parts[7]);
            }

            if ((ret = av_dict_set(&s->metadata, "umid", temp, 0)) < 0)
                return ret;
        }

        avio_skip(s->pb, 190);
    } else
        avio_skip(s->pb, 254);

    if (size > 602) {
        /* CodingHistory present */
        size -= 602;

        if (!(coding_history = av_malloc(size+1)))
            return AVERROR(ENOMEM);

        if ((ret = avio_read(s->pb, coding_history, size)) < 0)
            return ret;

        coding_history[size] = 0;
        if ((ret = av_dict_set(&s->metadata, "coding_history", coding_history,
                               AV_DICT_DONT_STRDUP_VAL)) < 0)
            return ret;
    }

    return 0;
}

static const AVMetadataConv wav_metadata_conv[] = {
    {"description",      "comment"      },
    {"originator",       "encoded_by"   },
    {"origination_date", "date"         },
    {"origination_time", "creation_time"},
    {0},
};

/* wav input */
static int wav_read_header(AVFormatContext *s)
{
    int64_t size, av_uninit(data_size);
    int64_t sample_count=0;
    int rf64;
    uint32_t tag, list_type;
    AVIOContext *pb = s->pb;
    AVStream *st = NULL;
    WAVContext *wav = s->priv_data;
    int ret, got_fmt = 0;
    int64_t next_tag_ofs, data_ofs = -1;

    wav->smv_data_ofs = -1;

    /* check RIFF header */
    tag = avio_rl32(pb);

    rf64 = tag == MKTAG('R', 'F', '6', '4');
    if (!rf64 && tag != MKTAG('R', 'I', 'F', 'F'))
        return -1;
    avio_rl32(pb); /* file size */
    tag = avio_rl32(pb);
    if (tag != MKTAG('W', 'A', 'V', 'E'))
        return -1;

    if (rf64) {
        if (avio_rl32(pb) != MKTAG('d', 's', '6', '4'))
            return -1;
        size = avio_rl32(pb);
        if (size < 24)
            return -1;
        avio_rl64(pb); /* RIFF size */
        data_size = avio_rl64(pb);
        sample_count = avio_rl64(pb);
        if (data_size < 0 || sample_count < 0) {
            av_log(s, AV_LOG_ERROR, "negative data_size and/or sample_count in "
                   "ds64: data_size = %"PRId64", sample_count = %"PRId64"\n",
                   data_size, sample_count);
            return AVERROR_INVALIDDATA;
        }
        avio_skip(pb, size - 24); /* skip rest of ds64 chunk */

    }

    for (;;) {
        AVStream *vst;
        size = next_tag(pb, &tag);
        next_tag_ofs = avio_tell(pb) + size;

        if (url_feof(pb))
            break;

        switch (tag) {
        case MKTAG('f', 'm', 't', ' '):
            /* only parse the first 'fmt ' tag found */
            if (!got_fmt && (ret = wav_parse_fmt_tag(s, size, &st)) < 0) {
                return ret;
            } else if (got_fmt)
                av_log(s, AV_LOG_WARNING, "found more than one 'fmt ' tag\n");

            got_fmt = 1;
            break;
        case MKTAG('d', 'a', 't', 'a'):
            if (!got_fmt) {
                av_log(s, AV_LOG_ERROR, "found no 'fmt ' tag before the 'data' tag\n");
                return AVERROR_INVALIDDATA;
            }

            if (rf64) {
                next_tag_ofs = wav->data_end = avio_tell(pb) + data_size;
            } else {
                data_size = size;
                next_tag_ofs = wav->data_end = size ? next_tag_ofs : INT64_MAX;
            }

            data_ofs = avio_tell(pb);

            /* don't look for footer metadata if we can't seek or if we don't
             * know where the data tag ends
             */
            if (!pb->seekable || (!rf64 && !size))
                goto break_loop;
            break;
        case MKTAG('f','a','c','t'):
            if (!sample_count)
                sample_count = avio_rl32(pb);
            break;
        case MKTAG('b','e','x','t'):
            if ((ret = wav_parse_bext_tag(s, size)) < 0)
                return ret;
            break;
        case MKTAG('S','M','V','0'):
            // SMV file, a wav file with video appended.
            if (size != MKTAG('0','2','0','0')) {
                av_log(s, AV_LOG_ERROR, "Unknown SMV version found\n");
                goto break_loop;
            }
            av_log(s, AV_LOG_DEBUG, "Found SMV data\n");
            vst = avformat_new_stream(s, NULL);
            if (!vst)
                return AVERROR(ENOMEM);
            avio_r8(pb);
            vst->id = 1;
            vst->codec->codec_type = AVMEDIA_TYPE_VIDEO;
            vst->codec->codec_id = CODEC_ID_MJPEG;
            vst->codec->width  = avio_rl24(pb);
            vst->codec->height = avio_rl24(pb);
            size = avio_rl24(pb);
            wav->smv_data_ofs = avio_tell(pb) + (size - 5) * 3;
            avio_rl24(pb);
            wav->smv_block_size = avio_rl24(pb);
            avpriv_set_pts_info(vst, 32, 1, avio_rl24(pb));
            vst->duration = avio_rl24(pb);
            avio_rl24(pb);
            avio_rl24(pb);
            wav->smv_frames_per_jpeg = avio_rl24(pb);
            goto break_loop;
        case MKTAG('L', 'I', 'S', 'T'):
            list_type = avio_rl32(pb);
            if (size < 4) {
                av_log(s, AV_LOG_ERROR, "too short LIST tag\n");
                return AVERROR_INVALIDDATA;
            }
            switch (list_type) {
            case MKTAG('I', 'N', 'F', 'O'):
                if ((ret = ff_read_riff_info(s, size - 4)) < 0)
                    return ret;
            }
            break;
        }

        /* seek to next tag unless we know that we'll run into EOF */
        if ((avio_size(pb) > 0 && next_tag_ofs >= avio_size(pb)) ||
            avio_seek(pb, next_tag_ofs, SEEK_SET) < 0) {
            break;
        }
    }
break_loop:
    if (data_ofs < 0) {
        av_log(s, AV_LOG_ERROR, "no 'data' tag found\n");
        return AVERROR_INVALIDDATA;
    }

    avio_seek(pb, data_ofs, SEEK_SET);

    if (!sample_count && st->codec->channels && av_get_bits_per_sample(st->codec->codec_id))
        sample_count = (data_size<<3) / (st->codec->channels * (uint64_t)av_get_bits_per_sample(st->codec->codec_id));
    if (sample_count)
        st->duration = sample_count;

    ff_metadata_conv_ctx(s, NULL, wav_metadata_conv);
    ff_metadata_conv_ctx(s, NULL, ff_riff_info_conv);

    return 0;
}

/** Find chunk with w64 GUID by skipping over other chunks
 * @return the size of the found chunk
 */
static int64_t find_guid(AVIOContext *pb, const uint8_t guid1[16])
{
    uint8_t guid[16];
    int64_t size;

    while (!url_feof(pb)) {
        avio_read(pb, guid, 16);
        size = avio_rl64(pb);
        if (size <= 24)
            return -1;
        if (!memcmp(guid, guid1, 16))
            return size;
        avio_skip(pb, FFALIGN(size, INT64_C(8)) - 24);
    }
    return -1;
}

static const uint8_t guid_data[16] = { 'd', 'a', 't', 'a',
    0xF3, 0xAC, 0xD3, 0x11, 0x8C, 0xD1, 0x00, 0xC0, 0x4F, 0x8E, 0xDB, 0x8A };

#define MAX_SIZE 4096

static int wav_read_packet(AVFormatContext *s,
                           AVPacket *pkt)
{
    int ret, size;
    int64_t left;
    AVStream *st;
    WAVContext *wav = s->priv_data;

    if (wav->smv_data_ofs > 0) {
        int64_t audio_dts, video_dts;
smv_retry:
        audio_dts = s->streams[0]->cur_dts;
        video_dts = s->streams[1]->cur_dts;
        if (audio_dts != AV_NOPTS_VALUE && video_dts != AV_NOPTS_VALUE) {
            audio_dts = av_rescale_q(audio_dts, s->streams[0]->time_base, AV_TIME_BASE_Q);
            video_dts = av_rescale_q(video_dts, s->streams[1]->time_base, AV_TIME_BASE_Q);
            wav->smv_last_stream = video_dts >= audio_dts;
        }
        wav->smv_last_stream = !wav->smv_last_stream;
        wav->smv_last_stream |= wav->audio_eof;
        wav->smv_last_stream &= !wav->smv_eof;
        if (wav->smv_last_stream) {
            uint64_t old_pos = avio_tell(s->pb);
            uint64_t new_pos = wav->smv_data_ofs +
                wav->smv_block * wav->smv_block_size;
            if (avio_seek(s->pb, new_pos, SEEK_SET) < 0) {
                ret = AVERROR_EOF;
                goto smv_out;
            }
            size = avio_rl24(s->pb);
            ret  = av_get_packet(s->pb, pkt, size);
            if (ret < 0)
                goto smv_out;
            pkt->pos -= 3;
            pkt->pts = wav->smv_block * wav->smv_frames_per_jpeg;
            wav->smv_block++;
            pkt->stream_index = 1;
smv_out:
            avio_seek(s->pb, old_pos, SEEK_SET);
            if (ret == AVERROR_EOF) {
                wav->smv_eof = 1;
                goto smv_retry;
            }
            return ret;
        }
    }

    st = s->streams[0];

    left = wav->data_end - avio_tell(s->pb);
    if (wav->ignore_length)
        left= INT_MAX;
    if (left <= 0){
        if (CONFIG_W64_DEMUXER && wav->w64)
            left = find_guid(s->pb, guid_data) - 24;
        else
            left = find_tag(s->pb, MKTAG('d', 'a', 't', 'a'));
        if (left < 0) {
            wav->audio_eof = 1;
            if (wav->smv_data_ofs > 0 && !wav->smv_eof)
                goto smv_retry;
            return AVERROR_EOF;
        }
        wav->data_end= avio_tell(s->pb) + left;
    }

    size = MAX_SIZE;
    if (st->codec->block_align > 1) {
        if (size < st->codec->block_align)
            size = st->codec->block_align;
        size = (size / st->codec->block_align) * st->codec->block_align;
    }
    size = FFMIN(size, left);
    ret  = av_get_packet(s->pb, pkt, size);
    if (ret < 0)
        return ret;
    pkt->stream_index = 0;

    return ret;
}

static int wav_read_seek(AVFormatContext *s,
                         int stream_index, int64_t timestamp, int flags)
{
    WAVContext *wav = s->priv_data;
    AVStream *st;
    wav->smv_eof = 0;
    wav->audio_eof = 0;
    if (wav->smv_data_ofs > 0) {
        int64_t smv_timestamp = timestamp;
        if (stream_index == 0)
            smv_timestamp = av_rescale_q(timestamp, s->streams[0]->time_base, s->streams[1]->time_base);
        else
            timestamp = av_rescale_q(smv_timestamp, s->streams[1]->time_base, s->streams[0]->time_base);
        wav->smv_block = smv_timestamp / wav->smv_frames_per_jpeg;
    }

    st = s->streams[0];
    switch (st->codec->codec_id) {
    case CODEC_ID_MP2:
    case CODEC_ID_MP3:
    case CODEC_ID_AC3:
    case CODEC_ID_DTS:
        /* use generic seeking with dynamically generated indexes */
        return -1;
    default:
        break;
    }
    return ff_pcm_read_seek(s, stream_index, timestamp, flags);
}

#define OFFSET(x) offsetof(WAVContext, x)
#define DEC AV_OPT_FLAG_DECODING_PARAM
static const AVOption demux_options[] = {
    { "ignore_length", "Ignore length", OFFSET(ignore_length), AV_OPT_TYPE_INT, { 0 }, 0, 1, DEC },
    { NULL },
};

static const AVClass wav_demuxer_class = {
    .class_name = "WAV demuxer",
    .item_name  = av_default_item_name,
    .option     = demux_options,
    .version    = LIBAVUTIL_VERSION_INT,
};
AVInputFormat ff_wav_demuxer = {
    .name           = "wav",
    .long_name      = NULL_IF_CONFIG_SMALL("WAV format"),
    .priv_data_size = sizeof(WAVContext),
    .read_probe     = wav_probe,
    .read_header    = wav_read_header,
    .read_packet    = wav_read_packet,
    .read_seek      = wav_read_seek,
<<<<<<< HEAD
    .flags= AVFMT_GENERIC_INDEX,
    .codec_tag= (const AVCodecTag* const []){ff_codec_wav_tags, 0},
    .priv_class     = &wav_demuxer_class,
=======
    .flags          = AVFMT_GENERIC_INDEX,
    .codec_tag      = (const AVCodecTag* const []){ ff_codec_wav_tags, 0 },
>>>>>>> 20234a4b
};
#endif /* CONFIG_WAV_DEMUXER */


#if CONFIG_W64_DEMUXER
static const uint8_t guid_riff[16] = { 'r', 'i', 'f', 'f',
    0x2E, 0x91, 0xCF, 0x11, 0xA5, 0xD6, 0x28, 0xDB, 0x04, 0xC1, 0x00, 0x00 };

static const uint8_t guid_wave[16] = { 'w', 'a', 'v', 'e',
    0xF3, 0xAC, 0xD3, 0x11, 0x8C, 0xD1, 0x00, 0xC0, 0x4F, 0x8E, 0xDB, 0x8A };

static const uint8_t guid_fmt [16] = { 'f', 'm', 't', ' ',
    0xF3, 0xAC, 0xD3, 0x11, 0x8C, 0xD1, 0x00, 0xC0, 0x4F, 0x8E, 0xDB, 0x8A };

static int w64_probe(AVProbeData *p)
{
    if (p->buf_size <= 40)
        return 0;
    if (!memcmp(p->buf,      guid_riff, 16) &&
        !memcmp(p->buf + 24, guid_wave, 16))
        return AVPROBE_SCORE_MAX;
    else
        return 0;
}

static int w64_read_header(AVFormatContext *s)
{
    int64_t size;
    AVIOContext *pb  = s->pb;
    WAVContext    *wav = s->priv_data;
    AVStream *st;
    uint8_t guid[16];
    int ret;

    avio_read(pb, guid, 16);
    if (memcmp(guid, guid_riff, 16))
        return -1;

    if (avio_rl64(pb) < 16 + 8 + 16 + 8 + 16 + 8) /* riff + wave + fmt + sizes */
        return -1;

    avio_read(pb, guid, 16);
    if (memcmp(guid, guid_wave, 16)) {
        av_log(s, AV_LOG_ERROR, "could not find wave guid\n");
        return -1;
    }

    size = find_guid(pb, guid_fmt);
    if (size < 0) {
        av_log(s, AV_LOG_ERROR, "could not find fmt guid\n");
        return -1;
    }

    st = avformat_new_stream(s, NULL);
    if (!st)
        return AVERROR(ENOMEM);

    /* subtract chunk header size - normal wav file doesn't count it */
    ret = ff_get_wav_header(pb, st->codec, size - 24);
    if (ret < 0)
        return ret;
    avio_skip(pb, FFALIGN(size, INT64_C(8)) - size);

    st->need_parsing = AVSTREAM_PARSE_FULL;

    avpriv_set_pts_info(st, 64, 1, st->codec->sample_rate);

    size = find_guid(pb, guid_data);
    if (size < 0) {
        av_log(s, AV_LOG_ERROR, "could not find data guid\n");
        return -1;
    }
    wav->data_end = avio_tell(pb) + size - 24;
    wav->w64      = 1;

    return 0;
}

AVInputFormat ff_w64_demuxer = {
    .name           = "w64",
    .long_name      = NULL_IF_CONFIG_SMALL("Sony Wave64 format"),
    .priv_data_size = sizeof(WAVContext),
    .read_probe     = w64_probe,
    .read_header    = w64_read_header,
    .read_packet    = wav_read_packet,
    .read_seek      = wav_read_seek,
    .flags          = AVFMT_GENERIC_INDEX,
    .codec_tag      = (const AVCodecTag* const []){ ff_codec_wav_tags, 0 },
};
#endif /* CONFIG_W64_DEMUXER */<|MERGE_RESOLUTION|>--- conflicted
+++ resolved
@@ -700,14 +700,9 @@
     .read_header    = wav_read_header,
     .read_packet    = wav_read_packet,
     .read_seek      = wav_read_seek,
-<<<<<<< HEAD
-    .flags= AVFMT_GENERIC_INDEX,
-    .codec_tag= (const AVCodecTag* const []){ff_codec_wav_tags, 0},
-    .priv_class     = &wav_demuxer_class,
-=======
     .flags          = AVFMT_GENERIC_INDEX,
     .codec_tag      = (const AVCodecTag* const []){ ff_codec_wav_tags, 0 },
->>>>>>> 20234a4b
+    .priv_class     = &wav_demuxer_class,
 };
 #endif /* CONFIG_WAV_DEMUXER */
 
