--- conflicted
+++ resolved
@@ -62,12 +62,7 @@
 static void xiph_free_context(PayloadContext * data)
 {
     free_fragment(data);
-<<<<<<< HEAD
     av_freep(&data->split_buf);
-    av_freep(&data);
-=======
-    av_free(data->split_buf);
->>>>>>> bb4a310b
 }
 
 
