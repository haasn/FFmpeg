--- conflicted
+++ resolved
@@ -58,28 +58,16 @@
     linesize   = s->linesize;
     uvlinesize = s->uvlinesize;
 
-<<<<<<< HEAD
-    ptr = ref_picture[0] + (src_y * linesize) + src_x;
-
-        if(   (unsigned)src_x >= FFMAX(s->h_edge_pos - 17, 0)
-           || (unsigned)src_y >= FFMAX(s->v_edge_pos - 17, 0)){
-            s->vdsp.emulated_edge_mc(s->edge_emu_buffer, linesize,
-                                     ptr, linesize, 17, 17, src_x, src_y,
-                                     s->h_edge_pos, s->v_edge_pos);
-            ptr= s->edge_emu_buffer;
-=======
     ptr = ref_picture[0] + src_y * linesize + src_x;
 
-    if (s->flags & CODEC_FLAG_EMU_EDGE) {
         if ((unsigned)src_x >= FFMAX(s->h_edge_pos - 17, 0) ||
             (unsigned)src_y >= FFMAX(s->v_edge_pos - 17, 0)) {
-            s->vdsp.emulated_edge_mc(s->edge_emu_buffer, ptr,
+            s->vdsp.emulated_edge_mc(s->edge_emu_buffer, linesize, ptr,
                                      linesize,
                                      17, 17,
                                      src_x, src_y,
                                      s->h_edge_pos, s->v_edge_pos);
             ptr = s->edge_emu_buffer;
->>>>>>> a84616b7
         }
 
     if ((motion_x | motion_y) & 7) {
@@ -115,50 +103,28 @@
         motion_y = 0;
 
     offset = (src_y * uvlinesize) + src_x;
-<<<<<<< HEAD
-    ptr = ref_picture[1] + offset;
-        if(   (unsigned)src_x >= FFMAX((s->h_edge_pos>>1) - 9, 0)
-           || (unsigned)src_y >= FFMAX((s->v_edge_pos>>1) - 9, 0)){
-            s->vdsp.emulated_edge_mc(s->edge_emu_buffer, uvlinesize,
-                                     ptr, uvlinesize, 9, 9, src_x, src_y,
-                                     s->h_edge_pos>>1, s->v_edge_pos>>1);
-            ptr= s->edge_emu_buffer;
-            emu=1;
-        }
-    s->dsp.gmc1(dest_cb, ptr, uvlinesize, 8, motion_x&15, motion_y&15, 128 - s->no_rounding);
-
-    ptr = ref_picture[2] + offset;
-    if(emu){
-        s->vdsp.emulated_edge_mc(s->edge_emu_buffer, uvlinesize,
-                                 ptr, uvlinesize, 9, 9, src_x, src_y,
-                                 s->h_edge_pos>>1, s->v_edge_pos>>1);
-        ptr= s->edge_emu_buffer;
-=======
     ptr    = ref_picture[1] + offset;
-    if (s->flags & CODEC_FLAG_EMU_EDGE) {
         if ((unsigned)src_x >= FFMAX((s->h_edge_pos >> 1) - 9, 0) ||
             (unsigned)src_y >= FFMAX((s->v_edge_pos >> 1) - 9, 0)) {
-            s->vdsp.emulated_edge_mc(s->edge_emu_buffer, ptr,
-                                     uvlinesize,
+            s->vdsp.emulated_edge_mc(s->edge_emu_buffer, uvlinesize,
+                                     ptr, uvlinesize,
                                      9, 9,
                                      src_x, src_y,
                                      s->h_edge_pos >> 1, s->v_edge_pos >> 1);
             ptr = s->edge_emu_buffer;
             emu = 1;
         }
-    }
     s->dsp.gmc1(dest_cb, ptr, uvlinesize, 8,
                 motion_x & 15, motion_y & 15, 128 - s->no_rounding);
 
     ptr = ref_picture[2] + offset;
     if (emu) {
-        s->vdsp.emulated_edge_mc(s->edge_emu_buffer, ptr,
-                                 uvlinesize,
+        s->vdsp.emulated_edge_mc(s->edge_emu_buffer, uvlinesize,
+                                 ptr, uvlinesize,
                                  9, 9,
                                  src_x, src_y,
                                  s->h_edge_pos >> 1, s->v_edge_pos >> 1);
         ptr = s->edge_emu_buffer;
->>>>>>> a84616b7
     }
     s->dsp.gmc1(dest_cr, ptr, uvlinesize, 8,
                 motion_x & 15, motion_y & 15, 128 - s->no_rounding);
@@ -243,27 +209,16 @@
         dxy |= (motion_y & 1) << 1;
     src += src_y * s->linesize + src_x;
 
-<<<<<<< HEAD
-    if(s->unrestricted_mv && (s->flags&CODEC_FLAG_EMU_EDGE)){
-        if(   (unsigned)src_x > FFMAX(s->h_edge_pos - (motion_x&1) - 8, 0)
-           || (unsigned)src_y > FFMAX(s->v_edge_pos - (motion_y&1) - 8, 0)){
-            s->vdsp.emulated_edge_mc(s->edge_emu_buffer, s->linesize,
-                                     src, s->linesize, 9, 9,
-                                     src_x, src_y, s->h_edge_pos, s->v_edge_pos);
-            src= s->edge_emu_buffer;
-            emu=1;
-=======
     if (s->unrestricted_mv && (s->flags & CODEC_FLAG_EMU_EDGE)) {
         if ((unsigned)src_x > FFMAX(s->h_edge_pos - (motion_x & 1) - 8, 0) ||
             (unsigned)src_y > FFMAX(s->v_edge_pos - (motion_y & 1) - 8, 0)) {
-            s->vdsp.emulated_edge_mc(s->edge_emu_buffer, src,
+            s->vdsp.emulated_edge_mc(s->edge_emu_buffer, s->linesize, src,
                                      s->linesize,
                                      9, 9,
-                                     src_x, src_y, s->h_edge_pos,
-                                     s->v_edge_pos);
+                                     src_x, src_y,
+                                     s->h_edge_pos, s->v_edge_pos);
             src = s->edge_emu_buffer;
             emu = 1;
->>>>>>> a84616b7
         }
     }
     pix_op[dxy](dest, src, s->linesize, 8);
@@ -352,38 +307,8 @@
     ptr_cb = ref_picture[1] + uvsrc_y * uvlinesize + uvsrc_x;
     ptr_cr = ref_picture[2] + uvsrc_y * uvlinesize + uvsrc_x;
 
-<<<<<<< HEAD
-    if(   (unsigned)src_x > FFMAX(s->h_edge_pos - (motion_x&1) - 16, 0)
-       || (unsigned)src_y > FFMAX(   v_edge_pos - (motion_y&1) - h , 0)){
-            if(is_mpeg12 || s->codec_id == AV_CODEC_ID_MPEG2VIDEO ||
-               s->codec_id == AV_CODEC_ID_MPEG1VIDEO){
-                av_log(s->avctx,AV_LOG_DEBUG,
-                        "MPEG motion vector out of boundary (%d %d)\n", src_x, src_y);
-                return;
-            }
-            s->vdsp.emulated_edge_mc(s->edge_emu_buffer, s->linesize,
-                                     ptr_y, s->linesize, 17, 17+field_based,
-                                     src_x, src_y<<field_based,
-                                     s->h_edge_pos, s->v_edge_pos);
-            ptr_y = s->edge_emu_buffer;
-            if(!CONFIG_GRAY || !(s->flags&CODEC_FLAG_GRAY)){
-                uint8_t *uvbuf= s->edge_emu_buffer+18*s->linesize;
-                s->vdsp.emulated_edge_mc(uvbuf, s->uvlinesize,
-                                    ptr_cb, s->uvlinesize,
-                                    9, 9+field_based,
-                                    uvsrc_x, uvsrc_y<<field_based,
-                                    s->h_edge_pos>>1, s->v_edge_pos>>1);
-                s->vdsp.emulated_edge_mc(uvbuf+16, s->uvlinesize,
-                                    ptr_cr, s->uvlinesize,
-                                    9, 9+field_based,
-                                    uvsrc_x, uvsrc_y<<field_based,
-                                    s->h_edge_pos>>1, s->v_edge_pos>>1);
-                ptr_cb= uvbuf;
-                ptr_cr= uvbuf+16;
-            }
-=======
     if ((unsigned)src_x > FFMAX(s->h_edge_pos - (motion_x & 1) - 16, 0) ||
-        (unsigned)src_y > FFMAX(v_edge_pos - (motion_y & 1) - h, 0)) {
+        (unsigned)src_y > FFMAX(   v_edge_pos - (motion_y & 1) - h , 0)) {
         if (is_mpeg12 ||
             s->codec_id == AV_CODEC_ID_MPEG2VIDEO ||
             s->codec_id == AV_CODEC_ID_MPEG1VIDEO) {
@@ -392,7 +317,7 @@
                    src_y);
             return;
         }
-        s->vdsp.emulated_edge_mc(s->edge_emu_buffer, ptr_y,
+        s->vdsp.emulated_edge_mc(s->edge_emu_buffer, s->linesize, ptr_y,
                                  s->linesize,
                                  17, 17 + field_based,
                                  src_x, src_y << field_based,
@@ -400,12 +325,12 @@
         ptr_y = s->edge_emu_buffer;
         if (!CONFIG_GRAY || !(s->flags & CODEC_FLAG_GRAY)) {
             uint8_t *uvbuf = s->edge_emu_buffer + 18 * s->linesize;
-            s->vdsp.emulated_edge_mc(uvbuf, ptr_cb,
+            s->vdsp.emulated_edge_mc(uvbuf, s->uvlinesize, ptr_cb,
                                      s->uvlinesize,
                                      9, 9 + field_based,
                                      uvsrc_x, uvsrc_y << field_based,
                                      s->h_edge_pos >> 1, s->v_edge_pos >> 1);
-            s->vdsp.emulated_edge_mc(uvbuf + 16, ptr_cr,
+            s->vdsp.emulated_edge_mc(uvbuf + 16, s->uvlinesize, ptr_cr,
                                      s->uvlinesize,
                                      9, 9 + field_based,
                                      uvsrc_x, uvsrc_y << field_based,
@@ -413,7 +338,6 @@
             ptr_cb = uvbuf;
             ptr_cr = uvbuf + 16;
         }
->>>>>>> a84616b7
     }
 
     /* FIXME use this for field pix too instead of the obnoxious hack which
@@ -470,7 +394,7 @@
                               int motion_x, int motion_y, int h, int mb_y)
 {
 #if !CONFIG_SMALL
-    if(s->out_format == FMT_MPEG1)
+    if (s->out_format == FMT_MPEG1)
         mpeg_motion_internal(s, dest_y, dest_cb, dest_cr, 1,
                              bottom_field, field_select, ref_picture, pix_op,
                              motion_x, motion_y, h, 1, mb_y);
@@ -545,11 +469,7 @@
     int i;
     uint8_t *ptr[5];
 
-<<<<<<< HEAD
-    av_assert2(s->quarter_sample==0);
-=======
-    assert(s->quarter_sample == 0);
->>>>>>> a84616b7
+    av_assert2(s->quarter_sample == 0);
 
     for (i = 0; i < 5; i++) {
         if (i && mv[i][0] == mv[MID][0] && mv[i][1] == mv[MID][1]) {
@@ -616,52 +536,31 @@
     ptr_cb = ref_picture[1] + uvsrc_y * uvlinesize + uvsrc_x;
     ptr_cr = ref_picture[2] + uvsrc_y * uvlinesize + uvsrc_x;
 
-<<<<<<< HEAD
-    if(   (unsigned)src_x > FFMAX(s->h_edge_pos - (motion_x&3) - 16, 0)
-       || (unsigned)src_y > FFMAX(   v_edge_pos - (motion_y&3) - h , 0)){
-        s->vdsp.emulated_edge_mc(s->edge_emu_buffer, s->linesize,
+    if ((unsigned)src_x > FFMAX(s->h_edge_pos - (motion_x & 3) - 16, 0) ||
+        (unsigned)src_y > FFMAX(   v_edge_pos - (motion_y & 3) - h, 0)) {
+        s->vdsp.emulated_edge_mc(s->edge_emu_buffer,
+                                 s->linesize,
                                  ptr_y, s->linesize,
-                                 17, 17+field_based, src_x, src_y<<field_based,
-                                 s->h_edge_pos, s->v_edge_pos);
-        ptr_y= s->edge_emu_buffer;
-        if(!CONFIG_GRAY || !(s->flags&CODEC_FLAG_GRAY)){
-            uint8_t *uvbuf= s->edge_emu_buffer + 18*s->linesize;
-            s->vdsp.emulated_edge_mc(uvbuf, s->uvlinesize,
-                                     ptr_cb, s->uvlinesize,
-                                     9, 9 + field_based,
-                                     uvsrc_x, uvsrc_y<<field_based,
-                                     s->h_edge_pos>>1, s->v_edge_pos>>1);
-            s->vdsp.emulated_edge_mc(uvbuf + 16, s->uvlinesize,
-                                     ptr_cr, s->uvlinesize,
-                                     9, 9 + field_based,
-                                     uvsrc_x, uvsrc_y<<field_based,
-                                     s->h_edge_pos>>1, s->v_edge_pos>>1);
-            ptr_cb= uvbuf;
-            ptr_cr= uvbuf + 16;
-=======
-    if ((unsigned)src_x > FFMAX(s->h_edge_pos - (motion_x & 3) - 16, 0) ||
-        (unsigned)src_y > FFMAX(v_edge_pos - (motion_y & 3) - h, 0)) {
-        s->vdsp.emulated_edge_mc(s->edge_emu_buffer, ptr_y,
-                                 s->linesize,
                                  17, 17 + field_based,
                                  src_x, src_y << field_based,
                                  s->h_edge_pos, s->v_edge_pos);
         ptr_y = s->edge_emu_buffer;
         if (!CONFIG_GRAY || !(s->flags & CODEC_FLAG_GRAY)) {
             uint8_t *uvbuf = s->edge_emu_buffer + 18 * s->linesize;
-            s->vdsp.emulated_edge_mc(uvbuf, ptr_cb,
+            s->vdsp.emulated_edge_mc(uvbuf, s->uvlinesize,
+                                     ptr_cb,
                                      s->uvlinesize,
                                      9, 9 + field_based,
                                      uvsrc_x, uvsrc_y << field_based,
                                      s->h_edge_pos >> 1, s->v_edge_pos >> 1);
-            s->vdsp.emulated_edge_mc(uvbuf + 16, ptr_cr,
+            s->vdsp.emulated_edge_mc(uvbuf + 16, s->uvlinesize,
+                                     ptr_cr,
                                      s->uvlinesize,
                                      9, 9 + field_based,
                                      uvsrc_x, uvsrc_y << field_based,
                                      s->h_edge_pos >> 1, s->v_edge_pos >> 1);
             ptr_cb = uvbuf;
             ptr_cr = uvbuf + 16;
->>>>>>> a84616b7
         }
     }
 
@@ -722,47 +621,27 @@
         dxy &= ~2;
 
     offset = src_y * s->uvlinesize + src_x;
-<<<<<<< HEAD
-    ptr = ref_picture[1] + offset;
-    if(s->flags&CODEC_FLAG_EMU_EDGE){
-        if(   (unsigned)src_x > FFMAX((s->h_edge_pos>>1) - (dxy &1) - 8, 0)
-           || (unsigned)src_y > FFMAX((s->v_edge_pos>>1) - (dxy>>1) - 8, 0)){
-            s->vdsp.emulated_edge_mc(s->edge_emu_buffer, s->uvlinesize,
-                                     ptr, s->uvlinesize, 9, 9, src_x, src_y,
-                                     s->h_edge_pos>>1, s->v_edge_pos>>1);
-            ptr= s->edge_emu_buffer;
-            emu=1;
-=======
     ptr    = ref_picture[1] + offset;
     if (s->flags & CODEC_FLAG_EMU_EDGE) {
         if ((unsigned)src_x > FFMAX((s->h_edge_pos >> 1) - (dxy & 1) - 8, 0) ||
             (unsigned)src_y > FFMAX((s->v_edge_pos >> 1) - (dxy >> 1) - 8, 0)) {
-            s->vdsp.emulated_edge_mc(s->edge_emu_buffer,
+            s->vdsp.emulated_edge_mc(s->edge_emu_buffer, s->uvlinesize,
                                      ptr, s->uvlinesize,
                                      9, 9, src_x, src_y,
                                      s->h_edge_pos >> 1, s->v_edge_pos >> 1);
             ptr = s->edge_emu_buffer;
             emu = 1;
->>>>>>> a84616b7
         }
     }
     pix_op[dxy](dest_cb, ptr, s->uvlinesize, 8);
 
     ptr = ref_picture[2] + offset;
-<<<<<<< HEAD
-    if(emu){
+    if (emu) {
         s->vdsp.emulated_edge_mc(s->edge_emu_buffer, s->uvlinesize,
-                                 ptr, s->uvlinesize, 9, 9, src_x, src_y,
-                                 s->h_edge_pos>>1, s->v_edge_pos>>1);
-        ptr= s->edge_emu_buffer;
-=======
-    if (emu) {
-        s->vdsp.emulated_edge_mc(s->edge_emu_buffer,
                                  ptr, s->uvlinesize,
                                  9, 9, src_x, src_y,
                                  s->h_edge_pos >> 1, s->v_edge_pos >> 1);
         ptr = s->edge_emu_buffer;
->>>>>>> a84616b7
     }
     pix_op[dxy](dest_cr, ptr, s->uvlinesize, 8);
 }
@@ -919,37 +798,6 @@
         }
         break;
     case MV_TYPE_8X8:
-<<<<<<< HEAD
-    if (!is_mpeg12) {
-        mx = 0;
-        my = 0;
-        if(s->quarter_sample){
-            for(i=0;i<4;i++) {
-                motion_x = s->mv[dir][i][0];
-                motion_y = s->mv[dir][i][1];
-
-                dxy = ((motion_y & 3) << 2) | (motion_x & 3);
-                src_x = mb_x * 16 + (motion_x >> 2) + (i & 1) * 8;
-                src_y = mb_y * 16 + (motion_y >> 2) + (i >>1) * 8;
-
-                /* WARNING: do no forget half pels */
-                src_x = av_clip(src_x, -16, s->width);
-                if (src_x == s->width)
-                    dxy &= ~3;
-                src_y = av_clip(src_y, -16, s->height);
-                if (src_y == s->height)
-                    dxy &= ~12;
-
-                ptr = ref_picture[0] + (src_y * s->linesize) + (src_x);
-                if(s->flags&CODEC_FLAG_EMU_EDGE){
-                    if(   (unsigned)src_x > FFMAX(s->h_edge_pos - (motion_x&3) - 8, 0)
-                       || (unsigned)src_y > FFMAX(s->v_edge_pos - (motion_y&3) - 8, 0)){
-                        s->vdsp.emulated_edge_mc(s->edge_emu_buffer, s->linesize,
-                                                 ptr, s->linesize, 9, 9,
-                                                 src_x, src_y,
-                                                 s->h_edge_pos, s->v_edge_pos);
-                        ptr= s->edge_emu_buffer;
-=======
         if (!is_mpeg12) {
             mx = 0;
             my = 0;
@@ -968,13 +816,14 @@
                         dxy &= ~3;
                     src_y = av_clip(src_y, -16, s->height);
                     if (src_y == s->height)
-                        dxy &= ~12;
+                            dxy &= ~12;
 
                     ptr = ref_picture[0] + (src_y * s->linesize) + (src_x);
                     if (s->flags & CODEC_FLAG_EMU_EDGE) {
                         if ((unsigned)src_x > FFMAX(s->h_edge_pos - (motion_x & 3) - 8, 0) ||
                             (unsigned)src_y > FFMAX(s->v_edge_pos - (motion_y & 3) - 8, 0)) {
-                            s->vdsp.emulated_edge_mc(s->edge_emu_buffer, ptr,
+                            s->vdsp.emulated_edge_mc(s->edge_emu_buffer,
+                                                     s->linesize, ptr,
                                                      s->linesize,
                                                      9, 9,
                                                      src_x, src_y,
@@ -982,7 +831,6 @@
                                                      s->v_edge_pos);
                             ptr = s->edge_emu_buffer;
                         }
->>>>>>> a84616b7
                     }
                     dest = dest_y + ((i & 1) * 8) + (i >> 1) * 8 * s->linesize;
                     qpix_op[1][dxy](dest, ptr, s->linesize);
@@ -1032,13 +880,8 @@
                                   s->mv[dir][1][0], s->mv[dir][1][1], 8, mb_y);
             }
         } else {
-<<<<<<< HEAD
-            if(   s->picture_structure != s->field_select[dir][0] + 1 && s->pict_type != AV_PICTURE_TYPE_B && !s->first_field
-               || !ref_picture[0]){
-=======
-            if (s->picture_structure != s->field_select[dir][0] + 1 &&
-                s->pict_type != AV_PICTURE_TYPE_B && !s->first_field) {
->>>>>>> a84616b7
+            if (   s->picture_structure != s->field_select[dir][0] + 1 && s->pict_type != AV_PICTURE_TYPE_B && !s->first_field
+                || !ref_picture[0]) {
                 ref_picture = s->current_picture_ptr->f.data;
             }
 
@@ -1052,17 +895,10 @@
         for (i = 0; i < 2; i++) {
             uint8_t **ref2picture;
 
-<<<<<<< HEAD
-            if((s->picture_structure == s->field_select[dir][i] + 1
-               || s->pict_type == AV_PICTURE_TYPE_B || s->first_field) && ref_picture[0]){
-                ref2picture= ref_picture;
-            }else{
-=======
-            if (s->picture_structure == s->field_select[dir][i] + 1
-                || s->pict_type == AV_PICTURE_TYPE_B || s->first_field) {
+            if ((s->picture_structure == s->field_select[dir][i] + 1
+                || s->pict_type == AV_PICTURE_TYPE_B || s->first_field) && ref_picture[0]) {
                 ref2picture = ref_picture;
             } else {
->>>>>>> a84616b7
                 ref2picture = s->current_picture_ptr->f.data;
             }
 
@@ -1088,16 +924,11 @@
                                       s->mv[dir][2 * i + j][1], 8, mb_y);
                 pix_op = s->hdsp.avg_pixels_tab;
             }
-<<<<<<< HEAD
-        }else{
+        } else {
             if (!ref_picture[0]) {
                 ref_picture = s->current_picture_ptr->f.data;
             }
-            for(i=0; i<2; i++){
-=======
-        } else {
             for (i = 0; i < 2; i++) {
->>>>>>> a84616b7
                 mpeg_motion(s, dest_y, dest_cb, dest_cr,
                             s->picture_structure != i + 1,
                             ref_picture, pix_op,
@@ -1114,13 +945,8 @@
                 }
             }
         }
-<<<<<<< HEAD
-    break;
+        break;
     default: av_assert2(0);
-=======
-        break;
-    default: assert(0);
->>>>>>> a84616b7
     }
 }
 
