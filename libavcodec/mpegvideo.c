/*
 * The simplest mpeg encoder (well, it was the simplest!)
 * Copyright (c) 2000,2001 Fabrice Bellard
 * Copyright (c) 2002-2004 Michael Niedermayer <michaelni@gmx.at>
 *
 * 4MV & hq & B-frame encoding stuff by Michael Niedermayer <michaelni@gmx.at>
 *
 * This file is part of FFmpeg.
 *
 * FFmpeg is free software; you can redistribute it and/or
 * modify it under the terms of the GNU Lesser General Public
 * License as published by the Free Software Foundation; either
 * version 2.1 of the License, or (at your option) any later version.
 *
 * FFmpeg is distributed in the hope that it will be useful,
 * but WITHOUT ANY WARRANTY; without even the implied warranty of
 * MERCHANTABILITY or FITNESS FOR A PARTICULAR PURPOSE.  See the GNU
 * Lesser General Public License for more details.
 *
 * You should have received a copy of the GNU Lesser General Public
 * License along with FFmpeg; if not, write to the Free Software
 * Foundation, Inc., 51 Franklin Street, Fifth Floor, Boston, MA 02110-1301 USA
 */

/**
 * @file
 * The simplest mpeg encoder (well, it was the simplest!).
 */

#include "libavutil/attributes.h"
#include "libavutil/avassert.h"
#include "libavutil/imgutils.h"
#include "libavutil/internal.h"
#include "avcodec.h"
#include "dsputil.h"
#include "h264chroma.h"
#include "internal.h"
#include "mathops.h"
#include "mpegvideo.h"
#include "mjpegenc.h"
#include "msmpeg4.h"
#include "xvmc_internal.h"
#include "thread.h"
#include <limits.h>

static void dct_unquantize_mpeg1_intra_c(MpegEncContext *s,
                                   int16_t *block, int n, int qscale);
static void dct_unquantize_mpeg1_inter_c(MpegEncContext *s,
                                   int16_t *block, int n, int qscale);
static void dct_unquantize_mpeg2_intra_c(MpegEncContext *s,
                                   int16_t *block, int n, int qscale);
static void dct_unquantize_mpeg2_intra_bitexact(MpegEncContext *s,
                                   int16_t *block, int n, int qscale);
static void dct_unquantize_mpeg2_inter_c(MpegEncContext *s,
                                   int16_t *block, int n, int qscale);
static void dct_unquantize_h263_intra_c(MpegEncContext *s,
                                  int16_t *block, int n, int qscale);
static void dct_unquantize_h263_inter_c(MpegEncContext *s,
                                  int16_t *block, int n, int qscale);

static const uint8_t ff_default_chroma_qscale_table[32] = {
//   0   1   2   3   4   5   6   7   8   9  10  11  12  13  14  15
     0,  1,  2,  3,  4,  5,  6,  7,  8,  9, 10, 11, 12, 13, 14, 15,
    16, 17, 18, 19, 20, 21, 22, 23, 24, 25, 26, 27, 28, 29, 30, 31
};

const uint8_t ff_mpeg1_dc_scale_table[128] = {
//  0  1  2  3  4  5  6  7  8  9 10 11 12 13 14 15
    8, 8, 8, 8, 8, 8, 8, 8, 8, 8, 8, 8, 8, 8, 8, 8,
    8, 8, 8, 8, 8, 8, 8, 8, 8, 8, 8, 8, 8, 8, 8, 8,
    8, 8, 8, 8, 8, 8, 8, 8, 8, 8, 8, 8, 8, 8, 8, 8,
    8, 8, 8, 8, 8, 8, 8, 8, 8, 8, 8, 8, 8, 8, 8, 8,
    8, 8, 8, 8, 8, 8, 8, 8, 8, 8, 8, 8, 8, 8, 8, 8,
    8, 8, 8, 8, 8, 8, 8, 8, 8, 8, 8, 8, 8, 8, 8, 8,
    8, 8, 8, 8, 8, 8, 8, 8, 8, 8, 8, 8, 8, 8, 8, 8,
    8, 8, 8, 8, 8, 8, 8, 8, 8, 8, 8, 8, 8, 8, 8, 8,
};

static const uint8_t mpeg2_dc_scale_table1[128] = {
//  0  1  2  3  4  5  6  7  8  9 10 11 12 13 14 15
    4, 4, 4, 4, 4, 4, 4, 4, 4, 4, 4, 4, 4, 4, 4, 4,
    4, 4, 4, 4, 4, 4, 4, 4, 4, 4, 4, 4, 4, 4, 4, 4,
    4, 4, 4, 4, 4, 4, 4, 4, 4, 4, 4, 4, 4, 4, 4, 4,
    4, 4, 4, 4, 4, 4, 4, 4, 4, 4, 4, 4, 4, 4, 4, 4,
    4, 4, 4, 4, 4, 4, 4, 4, 4, 4, 4, 4, 4, 4, 4, 4,
    4, 4, 4, 4, 4, 4, 4, 4, 4, 4, 4, 4, 4, 4, 4, 4,
    4, 4, 4, 4, 4, 4, 4, 4, 4, 4, 4, 4, 4, 4, 4, 4,
    4, 4, 4, 4, 4, 4, 4, 4, 4, 4, 4, 4, 4, 4, 4, 4,
};

static const uint8_t mpeg2_dc_scale_table2[128] = {
//  0  1  2  3  4  5  6  7  8  9 10 11 12 13 14 15
    2, 2, 2, 2, 2, 2, 2, 2, 2, 2, 2, 2, 2, 2, 2, 2,
    2, 2, 2, 2, 2, 2, 2, 2, 2, 2, 2, 2, 2, 2, 2, 2,
    2, 2, 2, 2, 2, 2, 2, 2, 2, 2, 2, 2, 2, 2, 2, 2,
    2, 2, 2, 2, 2, 2, 2, 2, 2, 2, 2, 2, 2, 2, 2, 2,
    2, 2, 2, 2, 2, 2, 2, 2, 2, 2, 2, 2, 2, 2, 2, 2,
    2, 2, 2, 2, 2, 2, 2, 2, 2, 2, 2, 2, 2, 2, 2, 2,
    2, 2, 2, 2, 2, 2, 2, 2, 2, 2, 2, 2, 2, 2, 2, 2,
    2, 2, 2, 2, 2, 2, 2, 2, 2, 2, 2, 2, 2, 2, 2, 2,
};

static const uint8_t mpeg2_dc_scale_table3[128] = {
//  0  1  2  3  4  5  6  7  8  9 10 11 12 13 14 15
    1, 1, 1, 1, 1, 1, 1, 1, 1, 1, 1, 1, 1, 1, 1, 1,
    1, 1, 1, 1, 1, 1, 1, 1, 1, 1, 1, 1, 1, 1, 1, 1,
    1, 1, 1, 1, 1, 1, 1, 1, 1, 1, 1, 1, 1, 1, 1, 1,
    1, 1, 1, 1, 1, 1, 1, 1, 1, 1, 1, 1, 1, 1, 1, 1,
    1, 1, 1, 1, 1, 1, 1, 1, 1, 1, 1, 1, 1, 1, 1, 1,
    1, 1, 1, 1, 1, 1, 1, 1, 1, 1, 1, 1, 1, 1, 1, 1,
    1, 1, 1, 1, 1, 1, 1, 1, 1, 1, 1, 1, 1, 1, 1, 1,
    1, 1, 1, 1, 1, 1, 1, 1, 1, 1, 1, 1, 1, 1, 1, 1,
};

const uint8_t *const ff_mpeg2_dc_scale_table[4] = {
    ff_mpeg1_dc_scale_table,
    mpeg2_dc_scale_table1,
    mpeg2_dc_scale_table2,
    mpeg2_dc_scale_table3,
};

const enum AVPixelFormat ff_pixfmt_list_420[] = {
    AV_PIX_FMT_YUV420P,
    AV_PIX_FMT_NONE
};

static void mpeg_er_decode_mb(void *opaque, int ref, int mv_dir, int mv_type,
                              int (*mv)[2][4][2],
                              int mb_x, int mb_y, int mb_intra, int mb_skipped)
{
    MpegEncContext *s = opaque;

    s->mv_dir     = mv_dir;
    s->mv_type    = mv_type;
    s->mb_intra   = mb_intra;
    s->mb_skipped = mb_skipped;
    s->mb_x       = mb_x;
    s->mb_y       = mb_y;
    memcpy(s->mv, mv, sizeof(*mv));

    ff_init_block_index(s);
    ff_update_block_index(s);

    s->dsp.clear_blocks(s->block[0]);

    s->dest[0] = s->current_picture.f.data[0] + (s->mb_y *  16                       * s->linesize)   + s->mb_x *  16;
    s->dest[1] = s->current_picture.f.data[1] + (s->mb_y * (16 >> s->chroma_y_shift) * s->uvlinesize) + s->mb_x * (16 >> s->chroma_x_shift);
    s->dest[2] = s->current_picture.f.data[2] + (s->mb_y * (16 >> s->chroma_y_shift) * s->uvlinesize) + s->mb_x * (16 >> s->chroma_x_shift);

    if (ref)
        av_log(s->avctx, AV_LOG_DEBUG, "Interlaced error concealment is not fully implemented\n");
    ff_MPV_decode_mb(s, s->block);
}

/* init common dct for both encoder and decoder */
av_cold int ff_dct_common_init(MpegEncContext *s)
{
    ff_dsputil_init(&s->dsp, s->avctx);
    ff_h264chroma_init(&s->h264chroma, 8); //for lowres
    ff_hpeldsp_init(&s->hdsp, s->avctx->flags);
    ff_videodsp_init(&s->vdsp, s->avctx->bits_per_raw_sample);

    s->dct_unquantize_h263_intra = dct_unquantize_h263_intra_c;
    s->dct_unquantize_h263_inter = dct_unquantize_h263_inter_c;
    s->dct_unquantize_mpeg1_intra = dct_unquantize_mpeg1_intra_c;
    s->dct_unquantize_mpeg1_inter = dct_unquantize_mpeg1_inter_c;
    s->dct_unquantize_mpeg2_intra = dct_unquantize_mpeg2_intra_c;
    if (s->flags & CODEC_FLAG_BITEXACT)
        s->dct_unquantize_mpeg2_intra = dct_unquantize_mpeg2_intra_bitexact;
    s->dct_unquantize_mpeg2_inter = dct_unquantize_mpeg2_inter_c;

    if (ARCH_ALPHA)
        ff_MPV_common_init_axp(s);
    if (ARCH_ARM)
        ff_MPV_common_init_arm(s);
    if (ARCH_BFIN)
        ff_MPV_common_init_bfin(s);
    if (ARCH_PPC)
        ff_MPV_common_init_ppc(s);
    if (ARCH_X86)
        ff_MPV_common_init_x86(s);

    /* load & permutate scantables
     * note: only wmv uses different ones
     */
    if (s->alternate_scan) {
        ff_init_scantable(s->dsp.idct_permutation, &s->inter_scantable  , ff_alternate_vertical_scan);
        ff_init_scantable(s->dsp.idct_permutation, &s->intra_scantable  , ff_alternate_vertical_scan);
    } else {
        ff_init_scantable(s->dsp.idct_permutation, &s->inter_scantable  , ff_zigzag_direct);
        ff_init_scantable(s->dsp.idct_permutation, &s->intra_scantable  , ff_zigzag_direct);
    }
    ff_init_scantable(s->dsp.idct_permutation, &s->intra_h_scantable, ff_alternate_horizontal_scan);
    ff_init_scantable(s->dsp.idct_permutation, &s->intra_v_scantable, ff_alternate_vertical_scan);

    return 0;
}

int ff_mpv_frame_size_alloc(MpegEncContext *s, int linesize)
{
    int alloc_size = FFALIGN(FFABS(linesize) + 64, 32);

    // edge emu needs blocksize + filter length - 1
    // (= 17x17 for  halfpel / 21x21 for  h264)
    // VC1 computes luma and chroma simultaneously and needs 19X19 + 9x9
    // at uvlinesize. It supports only YUV420 so 24x24 is enough
    // linesize * interlaced * MBsize
    FF_ALLOCZ_OR_GOTO(s->avctx, s->edge_emu_buffer, alloc_size * 4 * 24,
                      fail);

    FF_ALLOCZ_OR_GOTO(s->avctx, s->me.scratchpad, alloc_size * 4 * 16 * 2,
                      fail)
    s->me.temp         = s->me.scratchpad;
    s->rd_scratchpad   = s->me.scratchpad;
    s->b_scratchpad    = s->me.scratchpad;
    s->obmc_scratchpad = s->me.scratchpad + 16;

    return 0;
fail:
    av_freep(&s->edge_emu_buffer);
    return AVERROR(ENOMEM);
}

/**
 * Allocate a frame buffer
 */
static int alloc_frame_buffer(MpegEncContext *s, Picture *pic)
{
    int r, ret;

    pic->tf.f = &pic->f;
    if (s->codec_id != AV_CODEC_ID_WMV3IMAGE &&
        s->codec_id != AV_CODEC_ID_VC1IMAGE  &&
        s->codec_id != AV_CODEC_ID_MSS2)
        r = ff_thread_get_buffer(s->avctx, &pic->tf,
                                 pic->reference ? AV_GET_BUFFER_FLAG_REF : 0);
    else {
        pic->f.width  = s->avctx->width;
        pic->f.height = s->avctx->height;
        pic->f.format = s->avctx->pix_fmt;
        r = avcodec_default_get_buffer2(s->avctx, &pic->f, 0);
    }

    if (r < 0 || !pic->f.buf[0]) {
        av_log(s->avctx, AV_LOG_ERROR, "get_buffer() failed (%d %p)\n",
               r, pic->f.data[0]);
        return -1;
    }

    if (s->avctx->hwaccel) {
        assert(!pic->hwaccel_picture_private);
        if (s->avctx->hwaccel->priv_data_size) {
            pic->hwaccel_priv_buf = av_buffer_allocz(s->avctx->hwaccel->priv_data_size);
            if (!pic->hwaccel_priv_buf) {
                av_log(s->avctx, AV_LOG_ERROR, "alloc_frame_buffer() failed (hwaccel private data allocation)\n");
                return -1;
            }
            pic->hwaccel_picture_private = pic->hwaccel_priv_buf->data;
        }
    }

    if (s->linesize && (s->linesize   != pic->f.linesize[0] ||
                        s->uvlinesize != pic->f.linesize[1])) {
        av_log(s->avctx, AV_LOG_ERROR,
               "get_buffer() failed (stride changed)\n");
        ff_mpeg_unref_picture(s, pic);
        return -1;
    }

    if (pic->f.linesize[1] != pic->f.linesize[2]) {
        av_log(s->avctx, AV_LOG_ERROR,
               "get_buffer() failed (uv stride mismatch)\n");
        ff_mpeg_unref_picture(s, pic);
        return -1;
    }

    if (!s->edge_emu_buffer &&
        (ret = ff_mpv_frame_size_alloc(s, pic->f.linesize[0])) < 0) {
        av_log(s->avctx, AV_LOG_ERROR,
               "get_buffer() failed to allocate context scratch buffers.\n");
        ff_mpeg_unref_picture(s, pic);
        return ret;
    }

    return 0;
}

static void free_picture_tables(Picture *pic)
{
    int i;

    pic->alloc_mb_width  =
    pic->alloc_mb_height = 0;

    av_buffer_unref(&pic->mb_var_buf);
    av_buffer_unref(&pic->mc_mb_var_buf);
    av_buffer_unref(&pic->mb_mean_buf);
    av_buffer_unref(&pic->mbskip_table_buf);
    av_buffer_unref(&pic->qscale_table_buf);
    av_buffer_unref(&pic->mb_type_buf);

    for (i = 0; i < 2; i++) {
        av_buffer_unref(&pic->motion_val_buf[i]);
        av_buffer_unref(&pic->ref_index_buf[i]);
    }
}

static int alloc_picture_tables(MpegEncContext *s, Picture *pic)
{
    const int big_mb_num    = s->mb_stride * (s->mb_height + 1) + 1;
    const int mb_array_size = s->mb_stride * s->mb_height;
    const int b8_array_size = s->b8_stride * s->mb_height * 2;
    int i;


    pic->mbskip_table_buf = av_buffer_allocz(mb_array_size + 2);
    pic->qscale_table_buf = av_buffer_allocz(big_mb_num + s->mb_stride);
    pic->mb_type_buf      = av_buffer_allocz((big_mb_num + s->mb_stride) *
                                             sizeof(uint32_t));
    if (!pic->mbskip_table_buf || !pic->qscale_table_buf || !pic->mb_type_buf)
        return AVERROR(ENOMEM);

    if (s->encoding) {
        pic->mb_var_buf    = av_buffer_allocz(mb_array_size * sizeof(int16_t));
        pic->mc_mb_var_buf = av_buffer_allocz(mb_array_size * sizeof(int16_t));
        pic->mb_mean_buf   = av_buffer_allocz(mb_array_size);
        if (!pic->mb_var_buf || !pic->mc_mb_var_buf || !pic->mb_mean_buf)
            return AVERROR(ENOMEM);
    }

    if (s->out_format == FMT_H263 || s->encoding || s->avctx->debug_mv) {
        int mv_size        = 2 * (b8_array_size + 4) * sizeof(int16_t);
        int ref_index_size = 4 * mb_array_size;

        for (i = 0; mv_size && i < 2; i++) {
            pic->motion_val_buf[i] = av_buffer_allocz(mv_size);
            pic->ref_index_buf[i]  = av_buffer_allocz(ref_index_size);
            if (!pic->motion_val_buf[i] || !pic->ref_index_buf[i])
                return AVERROR(ENOMEM);
        }
    }

    pic->alloc_mb_width  = s->mb_width;
    pic->alloc_mb_height = s->mb_height;

    return 0;
}

static int make_tables_writable(Picture *pic)
{
    int ret, i;
#define MAKE_WRITABLE(table) \
do {\
    if (pic->table &&\
       (ret = av_buffer_make_writable(&pic->table)) < 0)\
    return ret;\
} while (0)

    MAKE_WRITABLE(mb_var_buf);
    MAKE_WRITABLE(mc_mb_var_buf);
    MAKE_WRITABLE(mb_mean_buf);
    MAKE_WRITABLE(mbskip_table_buf);
    MAKE_WRITABLE(qscale_table_buf);
    MAKE_WRITABLE(mb_type_buf);

    for (i = 0; i < 2; i++) {
        MAKE_WRITABLE(motion_val_buf[i]);
        MAKE_WRITABLE(ref_index_buf[i]);
    }

    return 0;
}

/**
 * Allocate a Picture.
 * The pixels are allocated/set by calling get_buffer() if shared = 0
 */
int ff_alloc_picture(MpegEncContext *s, Picture *pic, int shared)
{
    int i, ret;

    if (pic->qscale_table_buf)
        if (   pic->alloc_mb_width  != s->mb_width
            || pic->alloc_mb_height != s->mb_height)
            free_picture_tables(pic);

    if (shared) {
        av_assert0(pic->f.data[0]);
        pic->shared = 1;
    } else {
<<<<<<< HEAD
        av_assert0(!pic->f.data[0]);
=======
        assert(!pic->f.buf[0]);
>>>>>>> a553c6a3

        if (alloc_frame_buffer(s, pic) < 0)
            return -1;

        s->linesize   = pic->f.linesize[0];
        s->uvlinesize = pic->f.linesize[1];
    }

    if (!pic->qscale_table_buf)
        ret = alloc_picture_tables(s, pic);
    else
        ret = make_tables_writable(pic);
    if (ret < 0)
        goto fail;

    if (s->encoding) {
        pic->mb_var    = (uint16_t*)pic->mb_var_buf->data;
        pic->mc_mb_var = (uint16_t*)pic->mc_mb_var_buf->data;
        pic->mb_mean   = pic->mb_mean_buf->data;
    }

    pic->mbskip_table = pic->mbskip_table_buf->data;
    pic->qscale_table = pic->qscale_table_buf->data + 2 * s->mb_stride + 1;
    pic->mb_type      = (uint32_t*)pic->mb_type_buf->data + 2 * s->mb_stride + 1;

    if (pic->motion_val_buf[0]) {
        for (i = 0; i < 2; i++) {
            pic->motion_val[i] = (int16_t (*)[2])pic->motion_val_buf[i]->data + 4;
            pic->ref_index[i]  = pic->ref_index_buf[i]->data;
        }
    }

    return 0;
fail:
    av_log(s->avctx, AV_LOG_ERROR, "Error allocating a picture.\n");
    ff_mpeg_unref_picture(s, pic);
    free_picture_tables(pic);
    return AVERROR(ENOMEM);
}

/**
 * Deallocate a picture.
 */
void ff_mpeg_unref_picture(MpegEncContext *s, Picture *pic)
{
    int off = offsetof(Picture, mb_mean) + sizeof(pic->mb_mean);

    pic->tf.f = &pic->f;
    /* WM Image / Screen codecs allocate internal buffers with different
     * dimensions / colorspaces; ignore user-defined callbacks for these. */
    if (s->codec_id != AV_CODEC_ID_WMV3IMAGE &&
        s->codec_id != AV_CODEC_ID_VC1IMAGE  &&
        s->codec_id != AV_CODEC_ID_MSS2)
        ff_thread_release_buffer(s->avctx, &pic->tf);
    else
        av_frame_unref(&pic->f);

    av_buffer_unref(&pic->hwaccel_priv_buf);

    if (pic->needs_realloc)
        free_picture_tables(pic);

    memset((uint8_t*)pic + off, 0, sizeof(*pic) - off);
}

static int update_picture_tables(Picture *dst, Picture *src)
{
     int i;

#define UPDATE_TABLE(table)\
do {\
    if (src->table &&\
        (!dst->table || dst->table->buffer != src->table->buffer)) {\
        av_buffer_unref(&dst->table);\
        dst->table = av_buffer_ref(src->table);\
        if (!dst->table) {\
            free_picture_tables(dst);\
            return AVERROR(ENOMEM);\
        }\
    }\
} while (0)

    UPDATE_TABLE(mb_var_buf);
    UPDATE_TABLE(mc_mb_var_buf);
    UPDATE_TABLE(mb_mean_buf);
    UPDATE_TABLE(mbskip_table_buf);
    UPDATE_TABLE(qscale_table_buf);
    UPDATE_TABLE(mb_type_buf);
    for (i = 0; i < 2; i++) {
        UPDATE_TABLE(motion_val_buf[i]);
        UPDATE_TABLE(ref_index_buf[i]);
    }

    dst->mb_var        = src->mb_var;
    dst->mc_mb_var     = src->mc_mb_var;
    dst->mb_mean       = src->mb_mean;
    dst->mbskip_table  = src->mbskip_table;
    dst->qscale_table  = src->qscale_table;
    dst->mb_type       = src->mb_type;
    for (i = 0; i < 2; i++) {
        dst->motion_val[i] = src->motion_val[i];
        dst->ref_index[i]  = src->ref_index[i];
    }

    dst->alloc_mb_width  = src->alloc_mb_width;
    dst->alloc_mb_height = src->alloc_mb_height;

    return 0;
}

int ff_mpeg_ref_picture(MpegEncContext *s, Picture *dst, Picture *src)
{
    int ret;

    av_assert0(!dst->f.buf[0]);
    av_assert0(src->f.buf[0]);

    src->tf.f = &src->f;
    dst->tf.f = &dst->f;
    ret = ff_thread_ref_frame(&dst->tf, &src->tf);
    if (ret < 0)
        goto fail;

    ret = update_picture_tables(dst, src);
    if (ret < 0)
        goto fail;

    if (src->hwaccel_picture_private) {
        dst->hwaccel_priv_buf = av_buffer_ref(src->hwaccel_priv_buf);
        if (!dst->hwaccel_priv_buf)
            goto fail;
        dst->hwaccel_picture_private = dst->hwaccel_priv_buf->data;
    }

    dst->field_picture           = src->field_picture;
    dst->mb_var_sum              = src->mb_var_sum;
    dst->mc_mb_var_sum           = src->mc_mb_var_sum;
    dst->b_frame_score           = src->b_frame_score;
    dst->needs_realloc           = src->needs_realloc;
    dst->reference               = src->reference;
    dst->shared                  = src->shared;

    return 0;
fail:
    ff_mpeg_unref_picture(s, dst);
    return ret;
}

static void exchange_uv(MpegEncContext *s)
{
    int16_t (*tmp)[64];

    tmp           = s->pblocks[4];
    s->pblocks[4] = s->pblocks[5];
    s->pblocks[5] = tmp;
}

static int init_duplicate_context(MpegEncContext *s)
{
    int y_size = s->b8_stride * (2 * s->mb_height + 1);
    int c_size = s->mb_stride * (s->mb_height + 1);
    int yc_size = y_size + 2 * c_size;
    int i;

    s->edge_emu_buffer =
    s->me.scratchpad   =
    s->me.temp         =
    s->rd_scratchpad   =
    s->b_scratchpad    =
    s->obmc_scratchpad = NULL;

    if (s->encoding) {
        FF_ALLOCZ_OR_GOTO(s->avctx, s->me.map,
                          ME_MAP_SIZE * sizeof(uint32_t), fail)
        FF_ALLOCZ_OR_GOTO(s->avctx, s->me.score_map,
                          ME_MAP_SIZE * sizeof(uint32_t), fail)
        if (s->avctx->noise_reduction) {
            FF_ALLOCZ_OR_GOTO(s->avctx, s->dct_error_sum,
                              2 * 64 * sizeof(int), fail)
        }
    }
    FF_ALLOCZ_OR_GOTO(s->avctx, s->blocks, 64 * 12 * 2 * sizeof(int16_t), fail)
    s->block = s->blocks[0];

    for (i = 0; i < 12; i++) {
        s->pblocks[i] = &s->block[i];
    }
    if (s->avctx->codec_tag == AV_RL32("VCR2"))
        exchange_uv(s);

    if (s->out_format == FMT_H263) {
        /* ac values */
        FF_ALLOCZ_OR_GOTO(s->avctx, s->ac_val_base,
                          yc_size * sizeof(int16_t) * 16, fail);
        s->ac_val[0] = s->ac_val_base + s->b8_stride + 1;
        s->ac_val[1] = s->ac_val_base + y_size + s->mb_stride + 1;
        s->ac_val[2] = s->ac_val[1] + c_size;
    }

    return 0;
fail:
    return -1; // free() through ff_MPV_common_end()
}

static void free_duplicate_context(MpegEncContext *s)
{
    if (s == NULL)
        return;

    av_freep(&s->edge_emu_buffer);
    av_freep(&s->me.scratchpad);
    s->me.temp =
    s->rd_scratchpad =
    s->b_scratchpad =
    s->obmc_scratchpad = NULL;

    av_freep(&s->dct_error_sum);
    av_freep(&s->me.map);
    av_freep(&s->me.score_map);
    av_freep(&s->blocks);
    av_freep(&s->ac_val_base);
    s->block = NULL;
}

static void backup_duplicate_context(MpegEncContext *bak, MpegEncContext *src)
{
#define COPY(a) bak->a = src->a
    COPY(edge_emu_buffer);
    COPY(me.scratchpad);
    COPY(me.temp);
    COPY(rd_scratchpad);
    COPY(b_scratchpad);
    COPY(obmc_scratchpad);
    COPY(me.map);
    COPY(me.score_map);
    COPY(blocks);
    COPY(block);
    COPY(start_mb_y);
    COPY(end_mb_y);
    COPY(me.map_generation);
    COPY(pb);
    COPY(dct_error_sum);
    COPY(dct_count[0]);
    COPY(dct_count[1]);
    COPY(ac_val_base);
    COPY(ac_val[0]);
    COPY(ac_val[1]);
    COPY(ac_val[2]);
#undef COPY
}

int ff_update_duplicate_context(MpegEncContext *dst, MpegEncContext *src)
{
    MpegEncContext bak;
    int i, ret;
    // FIXME copy only needed parts
    // START_TIMER
    backup_duplicate_context(&bak, dst);
    memcpy(dst, src, sizeof(MpegEncContext));
    backup_duplicate_context(dst, &bak);
    for (i = 0; i < 12; i++) {
        dst->pblocks[i] = &dst->block[i];
    }
    if (dst->avctx->codec_tag == AV_RL32("VCR2"))
        exchange_uv(dst);
    if (!dst->edge_emu_buffer &&
        (ret = ff_mpv_frame_size_alloc(dst, dst->linesize)) < 0) {
        av_log(dst->avctx, AV_LOG_ERROR, "failed to allocate context "
               "scratch buffers.\n");
        return ret;
    }
    // STOP_TIMER("update_duplicate_context")
    // about 10k cycles / 0.01 sec for  1000frames on 1ghz with 2 threads
    return 0;
}

int ff_mpeg_update_thread_context(AVCodecContext *dst,
                                  const AVCodecContext *src)
{
    int i, ret;
    MpegEncContext *s = dst->priv_data, *s1 = src->priv_data;

    if (dst == src)
        return 0;

    av_assert0(s != s1);

    // FIXME can parameters change on I-frames?
    // in that case dst may need a reinit
    if (!s->context_initialized) {
        memcpy(s, s1, sizeof(MpegEncContext));

        s->avctx                 = dst;
        s->bitstream_buffer      = NULL;
        s->bitstream_buffer_size = s->allocated_bitstream_buffer_size = 0;

        if (s1->context_initialized){
//             s->picture_range_start  += MAX_PICTURE_COUNT;
//             s->picture_range_end    += MAX_PICTURE_COUNT;
            if((ret = ff_MPV_common_init(s)) < 0){
                memset(s, 0, sizeof(MpegEncContext));
                s->avctx = dst;
                return ret;
            }
        }
    }

    if (s->height != s1->height || s->width != s1->width || s->context_reinit) {
        s->context_reinit = 0;
        s->height = s1->height;
        s->width  = s1->width;
        if ((ret = ff_MPV_common_frame_size_change(s)) < 0)
            return ret;
    }

    s->avctx->coded_height  = s1->avctx->coded_height;
    s->avctx->coded_width   = s1->avctx->coded_width;
    s->avctx->width         = s1->avctx->width;
    s->avctx->height        = s1->avctx->height;

    s->coded_picture_number = s1->coded_picture_number;
    s->picture_number       = s1->picture_number;
    s->input_picture_number = s1->input_picture_number;

    av_assert0(!s->picture || s->picture != s1->picture);
    if(s->picture)
    for (i = 0; i < MAX_PICTURE_COUNT; i++) {
        ff_mpeg_unref_picture(s, &s->picture[i]);
        if (s1->picture[i].f.buf[0] &&
            (ret = ff_mpeg_ref_picture(s, &s->picture[i], &s1->picture[i])) < 0)
            return ret;
    }

#define UPDATE_PICTURE(pic)\
do {\
    ff_mpeg_unref_picture(s, &s->pic);\
    if (s1->pic.f.buf[0])\
        ret = ff_mpeg_ref_picture(s, &s->pic, &s1->pic);\
    else\
        ret = update_picture_tables(&s->pic, &s1->pic);\
    if (ret < 0)\
        return ret;\
} while (0)

    UPDATE_PICTURE(current_picture);
    UPDATE_PICTURE(last_picture);
    UPDATE_PICTURE(next_picture);

    s->last_picture_ptr    = REBASE_PICTURE(s1->last_picture_ptr,    s, s1);
    s->current_picture_ptr = REBASE_PICTURE(s1->current_picture_ptr, s, s1);
    s->next_picture_ptr    = REBASE_PICTURE(s1->next_picture_ptr,    s, s1);

    // Error/bug resilience
    s->next_p_frame_damaged = s1->next_p_frame_damaged;
    s->workaround_bugs      = s1->workaround_bugs;
    s->padding_bug_score    = s1->padding_bug_score;

    // MPEG4 timing info
    memcpy(&s->time_increment_bits, &s1->time_increment_bits,
           (char *) &s1->shape - (char *) &s1->time_increment_bits);

    // B-frame info
    s->max_b_frames = s1->max_b_frames;
    s->low_delay    = s1->low_delay;
    s->droppable    = s1->droppable;

    // DivX handling (doesn't work)
    s->divx_packed  = s1->divx_packed;

    if (s1->bitstream_buffer) {
        if (s1->bitstream_buffer_size +
            FF_INPUT_BUFFER_PADDING_SIZE > s->allocated_bitstream_buffer_size)
            av_fast_malloc(&s->bitstream_buffer,
                           &s->allocated_bitstream_buffer_size,
                           s1->allocated_bitstream_buffer_size);
            s->bitstream_buffer_size = s1->bitstream_buffer_size;
        memcpy(s->bitstream_buffer, s1->bitstream_buffer,
               s1->bitstream_buffer_size);
        memset(s->bitstream_buffer + s->bitstream_buffer_size, 0,
               FF_INPUT_BUFFER_PADDING_SIZE);
    }

    // linesize dependend scratch buffer allocation
    if (!s->edge_emu_buffer)
        if (s1->linesize) {
            if (ff_mpv_frame_size_alloc(s, s1->linesize) < 0) {
                av_log(s->avctx, AV_LOG_ERROR, "Failed to allocate context "
                       "scratch buffers.\n");
                return AVERROR(ENOMEM);
            }
        } else {
            av_log(s->avctx, AV_LOG_ERROR, "Context scratch buffers could not "
                   "be allocated due to unknown size.\n");
        }

    // MPEG2/interlacing info
    memcpy(&s->progressive_sequence, &s1->progressive_sequence,
           (char *) &s1->rtp_mode - (char *) &s1->progressive_sequence);

    if (!s1->first_field) {
        s->last_pict_type = s1->pict_type;
        if (s1->current_picture_ptr)
            s->last_lambda_for[s1->pict_type] = s1->current_picture_ptr->f.quality;

        if (s1->pict_type != AV_PICTURE_TYPE_B) {
            s->last_non_b_pict_type = s1->pict_type;
        }
    }

    return 0;
}

/**
 * Set the given MpegEncContext to common defaults
 * (same for encoding and decoding).
 * The changed fields will not depend upon the
 * prior state of the MpegEncContext.
 */
void ff_MPV_common_defaults(MpegEncContext *s)
{
    s->y_dc_scale_table      =
    s->c_dc_scale_table      = ff_mpeg1_dc_scale_table;
    s->chroma_qscale_table   = ff_default_chroma_qscale_table;
    s->progressive_frame     = 1;
    s->progressive_sequence  = 1;
    s->picture_structure     = PICT_FRAME;

    s->coded_picture_number  = 0;
    s->picture_number        = 0;
    s->input_picture_number  = 0;

    s->picture_in_gop_number = 0;

    s->f_code                = 1;
    s->b_code                = 1;

    s->slice_context_count   = 1;
}

/**
 * Set the given MpegEncContext to defaults for decoding.
 * the changed fields will not depend upon
 * the prior state of the MpegEncContext.
 */
void ff_MPV_decode_defaults(MpegEncContext *s)
{
    ff_MPV_common_defaults(s);
}

static int init_er(MpegEncContext *s)
{
    ERContext *er = &s->er;
    int mb_array_size = s->mb_height * s->mb_stride;
    int i;

    er->avctx       = s->avctx;
    er->dsp         = &s->dsp;

    er->mb_index2xy = s->mb_index2xy;
    er->mb_num      = s->mb_num;
    er->mb_width    = s->mb_width;
    er->mb_height   = s->mb_height;
    er->mb_stride   = s->mb_stride;
    er->b8_stride   = s->b8_stride;

    er->er_temp_buffer     = av_malloc(s->mb_height * s->mb_stride);
    er->error_status_table = av_mallocz(mb_array_size);
    if (!er->er_temp_buffer || !er->error_status_table)
        goto fail;

    er->mbskip_table  = s->mbskip_table;
    er->mbintra_table = s->mbintra_table;

    for (i = 0; i < FF_ARRAY_ELEMS(s->dc_val); i++)
        er->dc_val[i] = s->dc_val[i];

    er->decode_mb = mpeg_er_decode_mb;
    er->opaque    = s;

    return 0;
fail:
    av_freep(&er->er_temp_buffer);
    av_freep(&er->error_status_table);
    return AVERROR(ENOMEM);
}

/**
 * Initialize and allocates MpegEncContext fields dependent on the resolution.
 */
static int init_context_frame(MpegEncContext *s)
{
    int y_size, c_size, yc_size, i, mb_array_size, mv_table_size, x, y;

    s->mb_width   = (s->width + 15) / 16;
    s->mb_stride  = s->mb_width + 1;
    s->b8_stride  = s->mb_width * 2 + 1;
    s->b4_stride  = s->mb_width * 4 + 1;
    mb_array_size = s->mb_height * s->mb_stride;
    mv_table_size = (s->mb_height + 2) * s->mb_stride + 1;

    /* set default edge pos, will be overriden
     * in decode_header if needed */
    s->h_edge_pos = s->mb_width * 16;
    s->v_edge_pos = s->mb_height * 16;

    s->mb_num     = s->mb_width * s->mb_height;

    s->block_wrap[0] =
    s->block_wrap[1] =
    s->block_wrap[2] =
    s->block_wrap[3] = s->b8_stride;
    s->block_wrap[4] =
    s->block_wrap[5] = s->mb_stride;

    y_size  = s->b8_stride * (2 * s->mb_height + 1);
    c_size  = s->mb_stride * (s->mb_height + 1);
    yc_size = y_size + 2   * c_size;

    FF_ALLOCZ_OR_GOTO(s->avctx, s->mb_index2xy, (s->mb_num + 1) * sizeof(int), fail); // error ressilience code looks cleaner with this
    for (y = 0; y < s->mb_height; y++)
        for (x = 0; x < s->mb_width; x++)
            s->mb_index2xy[x + y * s->mb_width] = x + y * s->mb_stride;

    s->mb_index2xy[s->mb_height * s->mb_width] = (s->mb_height - 1) * s->mb_stride + s->mb_width; // FIXME really needed?

    if (s->encoding) {
        /* Allocate MV tables */
        FF_ALLOCZ_OR_GOTO(s->avctx, s->p_mv_table_base,                 mv_table_size * 2 * sizeof(int16_t), fail)
        FF_ALLOCZ_OR_GOTO(s->avctx, s->b_forw_mv_table_base,            mv_table_size * 2 * sizeof(int16_t), fail)
        FF_ALLOCZ_OR_GOTO(s->avctx, s->b_back_mv_table_base,            mv_table_size * 2 * sizeof(int16_t), fail)
        FF_ALLOCZ_OR_GOTO(s->avctx, s->b_bidir_forw_mv_table_base,      mv_table_size * 2 * sizeof(int16_t), fail)
        FF_ALLOCZ_OR_GOTO(s->avctx, s->b_bidir_back_mv_table_base,      mv_table_size * 2 * sizeof(int16_t), fail)
        FF_ALLOCZ_OR_GOTO(s->avctx, s->b_direct_mv_table_base,          mv_table_size * 2 * sizeof(int16_t), fail)
        s->p_mv_table            = s->p_mv_table_base + s->mb_stride + 1;
        s->b_forw_mv_table       = s->b_forw_mv_table_base + s->mb_stride + 1;
        s->b_back_mv_table       = s->b_back_mv_table_base + s->mb_stride + 1;
        s->b_bidir_forw_mv_table = s->b_bidir_forw_mv_table_base + s->mb_stride + 1;
        s->b_bidir_back_mv_table = s->b_bidir_back_mv_table_base + s->mb_stride + 1;
        s->b_direct_mv_table     = s->b_direct_mv_table_base + s->mb_stride + 1;

        /* Allocate MB type table */
        FF_ALLOCZ_OR_GOTO(s->avctx, s->mb_type, mb_array_size * sizeof(uint16_t), fail) // needed for encoding

        FF_ALLOCZ_OR_GOTO(s->avctx, s->lambda_table, mb_array_size * sizeof(int), fail)

        FF_ALLOC_OR_GOTO(s->avctx, s->cplx_tab,
                         mb_array_size * sizeof(float), fail);
        FF_ALLOC_OR_GOTO(s->avctx, s->bits_tab,
                         mb_array_size * sizeof(float), fail);

    }

    if (s->codec_id == AV_CODEC_ID_MPEG4 ||
        (s->flags & CODEC_FLAG_INTERLACED_ME)) {
        /* interlaced direct mode decoding tables */
        for (i = 0; i < 2; i++) {
            int j, k;
            for (j = 0; j < 2; j++) {
                for (k = 0; k < 2; k++) {
                    FF_ALLOCZ_OR_GOTO(s->avctx,
                                      s->b_field_mv_table_base[i][j][k],
                                      mv_table_size * 2 * sizeof(int16_t),
                                      fail);
                    s->b_field_mv_table[i][j][k] = s->b_field_mv_table_base[i][j][k] +
                                                   s->mb_stride + 1;
                }
                FF_ALLOCZ_OR_GOTO(s->avctx, s->b_field_select_table [i][j], mb_array_size * 2 * sizeof(uint8_t), fail)
                FF_ALLOCZ_OR_GOTO(s->avctx, s->p_field_mv_table_base[i][j], mv_table_size * 2 * sizeof(int16_t), fail)
                s->p_field_mv_table[i][j] = s->p_field_mv_table_base[i][j] + s->mb_stride + 1;
            }
            FF_ALLOCZ_OR_GOTO(s->avctx, s->p_field_select_table[i], mb_array_size * 2 * sizeof(uint8_t), fail)
        }
    }
    if (s->out_format == FMT_H263) {
        /* cbp values */
        FF_ALLOCZ_OR_GOTO(s->avctx, s->coded_block_base, y_size, fail);
        s->coded_block = s->coded_block_base + s->b8_stride + 1;

        /* cbp, ac_pred, pred_dir */
        FF_ALLOCZ_OR_GOTO(s->avctx, s->cbp_table     , mb_array_size * sizeof(uint8_t), fail);
        FF_ALLOCZ_OR_GOTO(s->avctx, s->pred_dir_table, mb_array_size * sizeof(uint8_t), fail);
    }

    if (s->h263_pred || s->h263_plus || !s->encoding) {
        /* dc values */
        // MN: we need these for  error resilience of intra-frames
        FF_ALLOCZ_OR_GOTO(s->avctx, s->dc_val_base, yc_size * sizeof(int16_t), fail);
        s->dc_val[0] = s->dc_val_base + s->b8_stride + 1;
        s->dc_val[1] = s->dc_val_base + y_size + s->mb_stride + 1;
        s->dc_val[2] = s->dc_val[1] + c_size;
        for (i = 0; i < yc_size; i++)
            s->dc_val_base[i] = 1024;
    }

    /* which mb is a intra block */
    FF_ALLOCZ_OR_GOTO(s->avctx, s->mbintra_table, mb_array_size, fail);
    memset(s->mbintra_table, 1, mb_array_size);

    /* init macroblock skip table */
    FF_ALLOCZ_OR_GOTO(s->avctx, s->mbskip_table, mb_array_size + 2, fail);
    // Note the + 1 is for  a quicker mpeg4 slice_end detection

    return init_er(s);
fail:
    return AVERROR(ENOMEM);
}

/**
 * init common structure for both encoder and decoder.
 * this assumes that some variables like width/height are already set
 */
av_cold int ff_MPV_common_init(MpegEncContext *s)
{
    int i;
    int nb_slices = (HAVE_THREADS &&
                     s->avctx->active_thread_type & FF_THREAD_SLICE) ?
                    s->avctx->thread_count : 1;

    if (s->encoding && s->avctx->slices)
        nb_slices = s->avctx->slices;

    if (s->codec_id == AV_CODEC_ID_MPEG2VIDEO && !s->progressive_sequence)
        s->mb_height = (s->height + 31) / 32 * 2;
    else
        s->mb_height = (s->height + 15) / 16;

    if (s->avctx->pix_fmt == AV_PIX_FMT_NONE) {
        av_log(s->avctx, AV_LOG_ERROR,
               "decoding to AV_PIX_FMT_NONE is not supported.\n");
        return -1;
    }

    if (nb_slices > MAX_THREADS || (nb_slices > s->mb_height && s->mb_height)) {
        int max_slices;
        if (s->mb_height)
            max_slices = FFMIN(MAX_THREADS, s->mb_height);
        else
            max_slices = MAX_THREADS;
        av_log(s->avctx, AV_LOG_WARNING, "too many threads/slices (%d),"
               " reducing to %d\n", nb_slices, max_slices);
        nb_slices = max_slices;
    }

    if ((s->width || s->height) &&
        av_image_check_size(s->width, s->height, 0, s->avctx))
        return -1;

    ff_dct_common_init(s);

    s->flags  = s->avctx->flags;
    s->flags2 = s->avctx->flags2;

    /* set chroma shifts */
    avcodec_get_chroma_sub_sample(s->avctx->pix_fmt,
                                  &s->chroma_x_shift,
                                  &s->chroma_y_shift);

    /* convert fourcc to upper case */
    s->codec_tag          = avpriv_toupper4(s->avctx->codec_tag);

    s->stream_codec_tag   = avpriv_toupper4(s->avctx->stream_codec_tag);

    s->avctx->coded_frame = &s->current_picture.f;

    if (s->encoding) {
        if (s->msmpeg4_version) {
            FF_ALLOCZ_OR_GOTO(s->avctx, s->ac_stats,
                                2 * 2 * (MAX_LEVEL + 1) *
                                (MAX_RUN + 1) * 2 * sizeof(int), fail);
        }
        FF_ALLOCZ_OR_GOTO(s->avctx, s->avctx->stats_out, 256, fail);

        FF_ALLOCZ_OR_GOTO(s->avctx, s->q_intra_matrix,          64 * 32   * sizeof(int), fail)
        FF_ALLOCZ_OR_GOTO(s->avctx, s->q_chroma_intra_matrix,   64 * 32   * sizeof(int), fail)
        FF_ALLOCZ_OR_GOTO(s->avctx, s->q_inter_matrix,          64 * 32   * sizeof(int), fail)
        FF_ALLOCZ_OR_GOTO(s->avctx, s->q_intra_matrix16,        64 * 32 * 2 * sizeof(uint16_t), fail)
        FF_ALLOCZ_OR_GOTO(s->avctx, s->q_chroma_intra_matrix16, 64 * 32 * 2 * sizeof(uint16_t), fail)
        FF_ALLOCZ_OR_GOTO(s->avctx, s->q_inter_matrix16,        64 * 32 * 2 * sizeof(uint16_t), fail)
        FF_ALLOCZ_OR_GOTO(s->avctx, s->input_picture,           MAX_PICTURE_COUNT * sizeof(Picture *), fail)
        FF_ALLOCZ_OR_GOTO(s->avctx, s->reordered_input_picture, MAX_PICTURE_COUNT * sizeof(Picture *), fail)

        if (s->avctx->noise_reduction) {
            FF_ALLOCZ_OR_GOTO(s->avctx, s->dct_offset, 2 * 64 * sizeof(uint16_t), fail);
        }
    }

    FF_ALLOCZ_OR_GOTO(s->avctx, s->picture,
                      MAX_PICTURE_COUNT * sizeof(Picture), fail);
    for (i = 0; i < MAX_PICTURE_COUNT; i++) {
        avcodec_get_frame_defaults(&s->picture[i].f);
    }
    memset(&s->next_picture, 0, sizeof(s->next_picture));
    memset(&s->last_picture, 0, sizeof(s->last_picture));
    memset(&s->current_picture, 0, sizeof(s->current_picture));
    avcodec_get_frame_defaults(&s->next_picture.f);
    avcodec_get_frame_defaults(&s->last_picture.f);
    avcodec_get_frame_defaults(&s->current_picture.f);

        if (init_context_frame(s))
            goto fail;

        s->parse_context.state = -1;

        s->context_initialized = 1;
        s->thread_context[0]   = s;

//     if (s->width && s->height) {
        if (nb_slices > 1) {
            for (i = 1; i < nb_slices; i++) {
                s->thread_context[i] = av_malloc(sizeof(MpegEncContext));
                memcpy(s->thread_context[i], s, sizeof(MpegEncContext));
            }

            for (i = 0; i < nb_slices; i++) {
                if (init_duplicate_context(s->thread_context[i]) < 0)
                    goto fail;
                    s->thread_context[i]->start_mb_y =
                        (s->mb_height * (i) + nb_slices / 2) / nb_slices;
                    s->thread_context[i]->end_mb_y   =
                        (s->mb_height * (i + 1) + nb_slices / 2) / nb_slices;
            }
        } else {
            if (init_duplicate_context(s) < 0)
                goto fail;
            s->start_mb_y = 0;
            s->end_mb_y   = s->mb_height;
        }
        s->slice_context_count = nb_slices;
//     }

    return 0;
 fail:
    ff_MPV_common_end(s);
    return -1;
}

/**
 * Frees and resets MpegEncContext fields depending on the resolution.
 * Is used during resolution changes to avoid a full reinitialization of the
 * codec.
 */
static int free_context_frame(MpegEncContext *s)
{
    int i, j, k;

    av_freep(&s->mb_type);
    av_freep(&s->p_mv_table_base);
    av_freep(&s->b_forw_mv_table_base);
    av_freep(&s->b_back_mv_table_base);
    av_freep(&s->b_bidir_forw_mv_table_base);
    av_freep(&s->b_bidir_back_mv_table_base);
    av_freep(&s->b_direct_mv_table_base);
    s->p_mv_table            = NULL;
    s->b_forw_mv_table       = NULL;
    s->b_back_mv_table       = NULL;
    s->b_bidir_forw_mv_table = NULL;
    s->b_bidir_back_mv_table = NULL;
    s->b_direct_mv_table     = NULL;
    for (i = 0; i < 2; i++) {
        for (j = 0; j < 2; j++) {
            for (k = 0; k < 2; k++) {
                av_freep(&s->b_field_mv_table_base[i][j][k]);
                s->b_field_mv_table[i][j][k] = NULL;
            }
            av_freep(&s->b_field_select_table[i][j]);
            av_freep(&s->p_field_mv_table_base[i][j]);
            s->p_field_mv_table[i][j] = NULL;
        }
        av_freep(&s->p_field_select_table[i]);
    }

    av_freep(&s->dc_val_base);
    av_freep(&s->coded_block_base);
    av_freep(&s->mbintra_table);
    av_freep(&s->cbp_table);
    av_freep(&s->pred_dir_table);

    av_freep(&s->mbskip_table);

    av_freep(&s->er.error_status_table);
    av_freep(&s->er.er_temp_buffer);
    av_freep(&s->mb_index2xy);
    av_freep(&s->lambda_table);

    av_freep(&s->cplx_tab);
    av_freep(&s->bits_tab);

    s->linesize = s->uvlinesize = 0;

    return 0;
}

int ff_MPV_common_frame_size_change(MpegEncContext *s)
{
    int i, err = 0;

    if (s->slice_context_count > 1) {
        for (i = 0; i < s->slice_context_count; i++) {
            free_duplicate_context(s->thread_context[i]);
        }
        for (i = 1; i < s->slice_context_count; i++) {
            av_freep(&s->thread_context[i]);
        }
    } else
        free_duplicate_context(s);

    if ((err = free_context_frame(s)) < 0)
        return err;

    if (s->picture)
        for (i = 0; i < MAX_PICTURE_COUNT; i++) {
                s->picture[i].needs_realloc = 1;
        }

    s->last_picture_ptr         =
    s->next_picture_ptr         =
    s->current_picture_ptr      = NULL;

    // init
    if (s->codec_id == AV_CODEC_ID_MPEG2VIDEO && !s->progressive_sequence)
        s->mb_height = (s->height + 31) / 32 * 2;
    else
        s->mb_height = (s->height + 15) / 16;

    if ((s->width || s->height) &&
        av_image_check_size(s->width, s->height, 0, s->avctx))
        return AVERROR_INVALIDDATA;

    if ((err = init_context_frame(s)))
        goto fail;

    s->thread_context[0]   = s;

    if (s->width && s->height) {
        int nb_slices = s->slice_context_count;
        if (nb_slices > 1) {
            for (i = 1; i < nb_slices; i++) {
                s->thread_context[i] = av_malloc(sizeof(MpegEncContext));
                memcpy(s->thread_context[i], s, sizeof(MpegEncContext));
            }

            for (i = 0; i < nb_slices; i++) {
                if (init_duplicate_context(s->thread_context[i]) < 0)
                    goto fail;
                    s->thread_context[i]->start_mb_y =
                        (s->mb_height * (i) + nb_slices / 2) / nb_slices;
                    s->thread_context[i]->end_mb_y   =
                        (s->mb_height * (i + 1) + nb_slices / 2) / nb_slices;
            }
        } else {
            err = init_duplicate_context(s);
            if (err < 0)
                goto fail;
            s->start_mb_y = 0;
            s->end_mb_y   = s->mb_height;
        }
        s->slice_context_count = nb_slices;
    }

    return 0;
 fail:
    ff_MPV_common_end(s);
    return err;
}

/* init common structure for both encoder and decoder */
void ff_MPV_common_end(MpegEncContext *s)
{
    int i;

    if (s->slice_context_count > 1) {
        for (i = 0; i < s->slice_context_count; i++) {
            free_duplicate_context(s->thread_context[i]);
        }
        for (i = 1; i < s->slice_context_count; i++) {
            av_freep(&s->thread_context[i]);
        }
        s->slice_context_count = 1;
    } else free_duplicate_context(s);

    av_freep(&s->parse_context.buffer);
    s->parse_context.buffer_size = 0;

    av_freep(&s->bitstream_buffer);
    s->allocated_bitstream_buffer_size = 0;

    av_freep(&s->avctx->stats_out);
    av_freep(&s->ac_stats);

    if(s->q_chroma_intra_matrix   != s->q_intra_matrix  ) av_freep(&s->q_chroma_intra_matrix);
    if(s->q_chroma_intra_matrix16 != s->q_intra_matrix16) av_freep(&s->q_chroma_intra_matrix16);
    s->q_chroma_intra_matrix=   NULL;
    s->q_chroma_intra_matrix16= NULL;
    av_freep(&s->q_intra_matrix);
    av_freep(&s->q_inter_matrix);
    av_freep(&s->q_intra_matrix16);
    av_freep(&s->q_inter_matrix16);
    av_freep(&s->input_picture);
    av_freep(&s->reordered_input_picture);
    av_freep(&s->dct_offset);

    if (s->picture) {
        for (i = 0; i < MAX_PICTURE_COUNT; i++) {
            free_picture_tables(&s->picture[i]);
            ff_mpeg_unref_picture(s, &s->picture[i]);
        }
    }
    av_freep(&s->picture);
    free_picture_tables(&s->last_picture);
    ff_mpeg_unref_picture(s, &s->last_picture);
    free_picture_tables(&s->current_picture);
    ff_mpeg_unref_picture(s, &s->current_picture);
    free_picture_tables(&s->next_picture);
    ff_mpeg_unref_picture(s, &s->next_picture);
    free_picture_tables(&s->new_picture);
    ff_mpeg_unref_picture(s, &s->new_picture);

    free_context_frame(s);

    s->context_initialized      = 0;
    s->last_picture_ptr         =
    s->next_picture_ptr         =
    s->current_picture_ptr      = NULL;
    s->linesize = s->uvlinesize = 0;
}

av_cold void ff_init_rl(RLTable *rl,
                        uint8_t static_store[2][2 * MAX_RUN + MAX_LEVEL + 3])
{
    int8_t  max_level[MAX_RUN + 1], max_run[MAX_LEVEL + 1];
    uint8_t index_run[MAX_RUN + 1];
    int last, run, level, start, end, i;

    /* If table is static, we can quit if rl->max_level[0] is not NULL */
    if (static_store && rl->max_level[0])
        return;

    /* compute max_level[], max_run[] and index_run[] */
    for (last = 0; last < 2; last++) {
        if (last == 0) {
            start = 0;
            end = rl->last;
        } else {
            start = rl->last;
            end = rl->n;
        }

        memset(max_level, 0, MAX_RUN + 1);
        memset(max_run, 0, MAX_LEVEL + 1);
        memset(index_run, rl->n, MAX_RUN + 1);
        for (i = start; i < end; i++) {
            run   = rl->table_run[i];
            level = rl->table_level[i];
            if (index_run[run] == rl->n)
                index_run[run] = i;
            if (level > max_level[run])
                max_level[run] = level;
            if (run > max_run[level])
                max_run[level] = run;
        }
        if (static_store)
            rl->max_level[last] = static_store[last];
        else
            rl->max_level[last] = av_malloc(MAX_RUN + 1);
        memcpy(rl->max_level[last], max_level, MAX_RUN + 1);
        if (static_store)
            rl->max_run[last]   = static_store[last] + MAX_RUN + 1;
        else
            rl->max_run[last]   = av_malloc(MAX_LEVEL + 1);
        memcpy(rl->max_run[last], max_run, MAX_LEVEL + 1);
        if (static_store)
            rl->index_run[last] = static_store[last] + MAX_RUN + MAX_LEVEL + 2;
        else
            rl->index_run[last] = av_malloc(MAX_RUN + 1);
        memcpy(rl->index_run[last], index_run, MAX_RUN + 1);
    }
}

av_cold void ff_init_vlc_rl(RLTable *rl)
{
    int i, q;

    for (q = 0; q < 32; q++) {
        int qmul = q * 2;
        int qadd = (q - 1) | 1;

        if (q == 0) {
            qmul = 1;
            qadd = 0;
        }
        for (i = 0; i < rl->vlc.table_size; i++) {
            int code = rl->vlc.table[i][0];
            int len  = rl->vlc.table[i][1];
            int level, run;

            if (len == 0) { // illegal code
                run   = 66;
                level = MAX_LEVEL;
            } else if (len < 0) { // more bits needed
                run   = 0;
                level = code;
            } else {
                if (code == rl->n) { // esc
                    run   = 66;
                    level =  0;
                } else {
                    run   = rl->table_run[code] + 1;
                    level = rl->table_level[code] * qmul + qadd;
                    if (code >= rl->last) run += 192;
                }
            }
            rl->rl_vlc[q][i].len   = len;
            rl->rl_vlc[q][i].level = level;
            rl->rl_vlc[q][i].run   = run;
        }
    }
}

void ff_release_unused_pictures(MpegEncContext*s, int remove_current)
{
    int i;

    /* release non reference frames */
    for (i = 0; i < MAX_PICTURE_COUNT; i++) {
        if (!s->picture[i].reference &&
            (remove_current || &s->picture[i] !=  s->current_picture_ptr)) {
            ff_mpeg_unref_picture(s, &s->picture[i]);
        }
    }
}

static inline int pic_is_unused(MpegEncContext *s, Picture *pic)
{
<<<<<<< HEAD
    if (pic == s->last_picture_ptr)
        return 0;
    if (pic->f.data[0] == NULL)
=======
    if (pic->f.buf[0] == NULL)
>>>>>>> a553c6a3
        return 1;
    if (pic->needs_realloc && !(pic->reference & DELAYED_PIC_REF))
        return 1;
    return 0;
}

static int find_unused_picture(MpegEncContext *s, int shared)
{
    int i;

    if (shared) {
        for (i = 0; i < MAX_PICTURE_COUNT; i++) {
<<<<<<< HEAD
            if (s->picture[i].f.data[0] == NULL && &s->picture[i] != s->last_picture_ptr)
=======
            if (s->picture[i].f.buf[0] == NULL)
>>>>>>> a553c6a3
                return i;
        }
    } else {
        for (i = 0; i < MAX_PICTURE_COUNT; i++) {
            if (pic_is_unused(s, &s->picture[i]))
                return i;
        }
    }

    av_log(s->avctx, AV_LOG_FATAL,
           "Internal error, picture buffer overflow\n");
    /* We could return -1, but the codec would crash trying to draw into a
     * non-existing frame anyway. This is safer than waiting for a random crash.
     * Also the return of this is never useful, an encoder must only allocate
     * as much as allowed in the specification. This has no relationship to how
     * much libavcodec could allocate (and MAX_PICTURE_COUNT is always large
     * enough for such valid streams).
     * Plus, a decoder has to check stream validity and remove frames if too
     * many reference frames are around. Waiting for "OOM" is not correct at
     * all. Similarly, missing reference frames have to be replaced by
     * interpolated/MC frames, anything else is a bug in the codec ...
     */
    abort();
    return -1;
}

int ff_find_unused_picture(MpegEncContext *s, int shared)
{
    int ret = find_unused_picture(s, shared);

    if (ret >= 0 && ret < MAX_PICTURE_COUNT) {
        if (s->picture[ret].needs_realloc) {
            s->picture[ret].needs_realloc = 0;
            free_picture_tables(&s->picture[ret]);
            ff_mpeg_unref_picture(s, &s->picture[ret]);
            avcodec_get_frame_defaults(&s->picture[ret].f);
        }
    }
    return ret;
}

static void update_noise_reduction(MpegEncContext *s)
{
    int intra, i;

    for (intra = 0; intra < 2; intra++) {
        if (s->dct_count[intra] > (1 << 16)) {
            for (i = 0; i < 64; i++) {
                s->dct_error_sum[intra][i] >>= 1;
            }
            s->dct_count[intra] >>= 1;
        }

        for (i = 0; i < 64; i++) {
            s->dct_offset[intra][i] = (s->avctx->noise_reduction *
                                       s->dct_count[intra] +
                                       s->dct_error_sum[intra][i] / 2) /
                                      (s->dct_error_sum[intra][i] + 1);
        }
    }
}

/**
 * generic function for encode/decode called after coding/decoding
 * the header and before a frame is coded/decoded.
 */
int ff_MPV_frame_start(MpegEncContext *s, AVCodecContext *avctx)
{
    int i, ret;
    Picture *pic;
    s->mb_skipped = 0;

    if (!ff_thread_can_start_frame(avctx)) {
        av_log(avctx, AV_LOG_ERROR, "Attempt to start a frame outside SETUP state\n");
        return -1;
    }

    /* mark & release old frames */
    if (s->pict_type != AV_PICTURE_TYPE_B && s->last_picture_ptr &&
        s->last_picture_ptr != s->next_picture_ptr &&
        s->last_picture_ptr->f.buf[0]) {
        ff_mpeg_unref_picture(s, s->last_picture_ptr);
    }

    /* release forgotten pictures */
    /* if (mpeg124/h263) */
    if (!s->encoding) {
        for (i = 0; i < MAX_PICTURE_COUNT; i++) {
            if (&s->picture[i] != s->last_picture_ptr &&
                &s->picture[i] != s->next_picture_ptr &&
                s->picture[i].reference && !s->picture[i].needs_realloc) {
                if (!(avctx->active_thread_type & FF_THREAD_FRAME))
                    av_log(avctx, AV_LOG_ERROR,
                           "releasing zombie picture\n");
                ff_mpeg_unref_picture(s, &s->picture[i]);
            }
        }
    }

    ff_mpeg_unref_picture(s, &s->current_picture);

    if (!s->encoding) {
        ff_release_unused_pictures(s, 1);

        if (s->current_picture_ptr &&
            s->current_picture_ptr->f.buf[0] == NULL) {
            // we already have a unused image
            // (maybe it was set before reading the header)
            pic = s->current_picture_ptr;
        } else {
            i   = ff_find_unused_picture(s, 0);
            if (i < 0) {
                av_log(s->avctx, AV_LOG_ERROR, "no frame buffer available\n");
                return i;
            }
            pic = &s->picture[i];
        }

        pic->reference = 0;
        if (!s->droppable) {
            if (s->pict_type != AV_PICTURE_TYPE_B)
                pic->reference = 3;
        }

        pic->f.coded_picture_number = s->coded_picture_number++;

        if (ff_alloc_picture(s, pic, 0) < 0)
            return -1;

        s->current_picture_ptr = pic;
        // FIXME use only the vars from current_pic
        s->current_picture_ptr->f.top_field_first = s->top_field_first;
        if (s->codec_id == AV_CODEC_ID_MPEG1VIDEO ||
            s->codec_id == AV_CODEC_ID_MPEG2VIDEO) {
            if (s->picture_structure != PICT_FRAME)
                s->current_picture_ptr->f.top_field_first =
                    (s->picture_structure == PICT_TOP_FIELD) == s->first_field;
        }
        s->current_picture_ptr->f.interlaced_frame = !s->progressive_frame &&
                                                     !s->progressive_sequence;
        s->current_picture_ptr->field_picture      =  s->picture_structure != PICT_FRAME;
    }

    s->current_picture_ptr->f.pict_type = s->pict_type;
    // if (s->flags && CODEC_FLAG_QSCALE)
    //     s->current_picture_ptr->quality = s->new_picture_ptr->quality;
    s->current_picture_ptr->f.key_frame = s->pict_type == AV_PICTURE_TYPE_I;

    if ((ret = ff_mpeg_ref_picture(s, &s->current_picture,
                                   s->current_picture_ptr)) < 0)
        return ret;

    if (s->pict_type != AV_PICTURE_TYPE_B) {
        s->last_picture_ptr = s->next_picture_ptr;
        if (!s->droppable)
            s->next_picture_ptr = s->current_picture_ptr;
    }
    av_dlog(s->avctx, "L%p N%p C%p L%p N%p C%p type:%d drop:%d\n",
            s->last_picture_ptr, s->next_picture_ptr,s->current_picture_ptr,
            s->last_picture_ptr    ? s->last_picture_ptr->f.data[0]    : NULL,
            s->next_picture_ptr    ? s->next_picture_ptr->f.data[0]    : NULL,
            s->current_picture_ptr ? s->current_picture_ptr->f.data[0] : NULL,
            s->pict_type, s->droppable);

    if ((s->last_picture_ptr == NULL ||
         s->last_picture_ptr->f.buf[0] == NULL) &&
        (s->pict_type != AV_PICTURE_TYPE_I ||
         s->picture_structure != PICT_FRAME)) {
        int h_chroma_shift, v_chroma_shift;
        av_pix_fmt_get_chroma_sub_sample(s->avctx->pix_fmt,
                                         &h_chroma_shift, &v_chroma_shift);
        if (s->pict_type == AV_PICTURE_TYPE_B && s->next_picture_ptr && s->next_picture_ptr->f.data[0])
            av_log(avctx, AV_LOG_DEBUG,
                   "allocating dummy last picture for B frame\n");
        else if (s->pict_type != AV_PICTURE_TYPE_I)
            av_log(avctx, AV_LOG_ERROR,
                   "warning: first frame is no keyframe\n");
        else if (s->picture_structure != PICT_FRAME)
            av_log(avctx, AV_LOG_DEBUG,
                   "allocate dummy last picture for field based first keyframe\n");

        /* Allocate a dummy frame */
        i = ff_find_unused_picture(s, 0);
        if (i < 0) {
            av_log(s->avctx, AV_LOG_ERROR, "no frame buffer available\n");
            return i;
        }
        s->last_picture_ptr = &s->picture[i];
        s->last_picture_ptr->f.key_frame = 0;
        if (ff_alloc_picture(s, s->last_picture_ptr, 0) < 0) {
            s->last_picture_ptr = NULL;
            return -1;
        }

        memset(s->last_picture_ptr->f.data[0], 0x80,
               avctx->height * s->last_picture_ptr->f.linesize[0]);
        memset(s->last_picture_ptr->f.data[1], 0x80,
               (avctx->height >> v_chroma_shift) *
               s->last_picture_ptr->f.linesize[1]);
        memset(s->last_picture_ptr->f.data[2], 0x80,
               (avctx->height >> v_chroma_shift) *
               s->last_picture_ptr->f.linesize[2]);

        if(s->codec_id == AV_CODEC_ID_FLV1 || s->codec_id == AV_CODEC_ID_H263){
            for(i=0; i<avctx->height; i++)
            memset(s->last_picture_ptr->f.data[0] + s->last_picture_ptr->f.linesize[0]*i, 16, avctx->width);
        }

        ff_thread_report_progress(&s->last_picture_ptr->tf, INT_MAX, 0);
        ff_thread_report_progress(&s->last_picture_ptr->tf, INT_MAX, 1);
    }
    if ((s->next_picture_ptr == NULL ||
         s->next_picture_ptr->f.buf[0] == NULL) &&
        s->pict_type == AV_PICTURE_TYPE_B) {
        /* Allocate a dummy frame */
        i = ff_find_unused_picture(s, 0);
        if (i < 0) {
            av_log(s->avctx, AV_LOG_ERROR, "no frame buffer available\n");
            return i;
        }
        s->next_picture_ptr = &s->picture[i];
        s->next_picture_ptr->f.key_frame = 0;
        if (ff_alloc_picture(s, s->next_picture_ptr, 0) < 0) {
            s->next_picture_ptr = NULL;
            return -1;
        }
        ff_thread_report_progress(&s->next_picture_ptr->tf, INT_MAX, 0);
        ff_thread_report_progress(&s->next_picture_ptr->tf, INT_MAX, 1);
    }

#if 0 // BUFREF-FIXME
    memset(s->last_picture.f.data, 0, sizeof(s->last_picture.f.data));
    memset(s->next_picture.f.data, 0, sizeof(s->next_picture.f.data));
#endif
    if (s->last_picture_ptr) {
        ff_mpeg_unref_picture(s, &s->last_picture);
        if (s->last_picture_ptr->f.buf[0] &&
            (ret = ff_mpeg_ref_picture(s, &s->last_picture,
                                       s->last_picture_ptr)) < 0)
            return ret;
    }
    if (s->next_picture_ptr) {
        ff_mpeg_unref_picture(s, &s->next_picture);
        if (s->next_picture_ptr->f.buf[0] &&
            (ret = ff_mpeg_ref_picture(s, &s->next_picture,
                                       s->next_picture_ptr)) < 0)
            return ret;
    }

<<<<<<< HEAD
    av_assert0(s->pict_type == AV_PICTURE_TYPE_I || (s->last_picture_ptr &&
                                                 s->last_picture_ptr->f.data[0]));
=======
    if (s->pict_type != AV_PICTURE_TYPE_I &&
        !(s->last_picture_ptr && s->last_picture_ptr->f.buf[0])) {
        av_log(s, AV_LOG_ERROR,
               "Non-reference picture received and no reference available\n");
        return AVERROR_INVALIDDATA;
    }
>>>>>>> a553c6a3

    if (s->picture_structure!= PICT_FRAME) {
        int i;
        for (i = 0; i < 4; i++) {
            if (s->picture_structure == PICT_BOTTOM_FIELD) {
                s->current_picture.f.data[i] +=
                    s->current_picture.f.linesize[i];
            }
            s->current_picture.f.linesize[i] *= 2;
            s->last_picture.f.linesize[i]    *= 2;
            s->next_picture.f.linesize[i]    *= 2;
        }
    }

    s->err_recognition = avctx->err_recognition;

    /* set dequantizer, we can't do it during init as
     * it might change for mpeg4 and we can't do it in the header
     * decode as init is not called for mpeg4 there yet */
    if (s->mpeg_quant || s->codec_id == AV_CODEC_ID_MPEG2VIDEO) {
        s->dct_unquantize_intra = s->dct_unquantize_mpeg2_intra;
        s->dct_unquantize_inter = s->dct_unquantize_mpeg2_inter;
    } else if (s->out_format == FMT_H263 || s->out_format == FMT_H261) {
        s->dct_unquantize_intra = s->dct_unquantize_h263_intra;
        s->dct_unquantize_inter = s->dct_unquantize_h263_inter;
    } else {
        s->dct_unquantize_intra = s->dct_unquantize_mpeg1_intra;
        s->dct_unquantize_inter = s->dct_unquantize_mpeg1_inter;
    }

    if (s->dct_error_sum) {
        av_assert2(s->avctx->noise_reduction && s->encoding);
        update_noise_reduction(s);
    }

#if FF_API_XVMC
FF_DISABLE_DEPRECATION_WARNINGS
    if (CONFIG_MPEG_XVMC_DECODER && s->avctx->xvmc_acceleration)
        return ff_xvmc_field_start(s, avctx);
FF_ENABLE_DEPRECATION_WARNINGS
#endif /* FF_API_XVMC */

    return 0;
}

/* generic function for encode/decode called after a
 * frame has been coded/decoded. */
void ff_MPV_frame_end(MpegEncContext *s)
{
#if FF_API_XVMC
FF_DISABLE_DEPRECATION_WARNINGS
    /* redraw edges for the frame if decoding didn't complete */
    // just to make sure that all data is rendered.
    if (CONFIG_MPEG_XVMC_DECODER && s->avctx->xvmc_acceleration) {
        ff_xvmc_field_end(s);
    } else
FF_ENABLE_DEPRECATION_WARNINGS
#endif /* FF_API_XVMC */
    if ((s->er.error_count || s->encoding || !(s->avctx->codec->capabilities&CODEC_CAP_DRAW_HORIZ_BAND)) &&
        !s->avctx->hwaccel &&
        !(s->avctx->codec->capabilities & CODEC_CAP_HWACCEL_VDPAU) &&
        s->unrestricted_mv &&
        s->current_picture.reference &&
        !s->intra_only &&
        !(s->flags & CODEC_FLAG_EMU_EDGE) &&
        !s->avctx->lowres
       ) {
        const AVPixFmtDescriptor *desc = av_pix_fmt_desc_get(s->avctx->pix_fmt);
        int hshift = desc->log2_chroma_w;
        int vshift = desc->log2_chroma_h;
        s->dsp.draw_edges(s->current_picture.f.data[0], s->current_picture.f.linesize[0],
                          s->h_edge_pos, s->v_edge_pos,
                          EDGE_WIDTH, EDGE_WIDTH,
                          EDGE_TOP | EDGE_BOTTOM);
        s->dsp.draw_edges(s->current_picture.f.data[1], s->current_picture.f.linesize[1],
                          s->h_edge_pos >> hshift, s->v_edge_pos >> vshift,
                          EDGE_WIDTH >> hshift, EDGE_WIDTH >> vshift,
                          EDGE_TOP | EDGE_BOTTOM);
        s->dsp.draw_edges(s->current_picture.f.data[2], s->current_picture.f.linesize[2],
                          s->h_edge_pos >> hshift, s->v_edge_pos >> vshift,
                          EDGE_WIDTH >> hshift, EDGE_WIDTH >> vshift,
                          EDGE_TOP | EDGE_BOTTOM);
    }

    emms_c();

    s->last_pict_type                 = s->pict_type;
    s->last_lambda_for [s->pict_type] = s->current_picture_ptr->f.quality;
    if (s->pict_type!= AV_PICTURE_TYPE_B) {
        s->last_non_b_pict_type = s->pict_type;
    }
#if 0
    /* copy back current_picture variables */
    for (i = 0; i < MAX_PICTURE_COUNT; i++) {
        if (s->picture[i].f.data[0] == s->current_picture.f.data[0]) {
            s->picture[i] = s->current_picture;
            break;
        }
    }
    av_assert0(i < MAX_PICTURE_COUNT);
#endif

    // clear copies, to avoid confusion
#if 0
    memset(&s->last_picture,    0, sizeof(Picture));
    memset(&s->next_picture,    0, sizeof(Picture));
    memset(&s->current_picture, 0, sizeof(Picture));
#endif
    s->avctx->coded_frame = &s->current_picture_ptr->f;

    if (s->current_picture.reference)
        ff_thread_report_progress(&s->current_picture_ptr->tf, INT_MAX, 0);
}

/**
 * Draw a line from (ex, ey) -> (sx, sy).
 * @param w width of the image
 * @param h height of the image
 * @param stride stride/linesize of the image
 * @param color color of the arrow
 */
static void draw_line(uint8_t *buf, int sx, int sy, int ex, int ey,
                      int w, int h, int stride, int color)
{
    int x, y, fr, f;

    sx = av_clip(sx, 0, w - 1);
    sy = av_clip(sy, 0, h - 1);
    ex = av_clip(ex, 0, w - 1);
    ey = av_clip(ey, 0, h - 1);

    buf[sy * stride + sx] += color;

    if (FFABS(ex - sx) > FFABS(ey - sy)) {
        if (sx > ex) {
            FFSWAP(int, sx, ex);
            FFSWAP(int, sy, ey);
        }
        buf += sx + sy * stride;
        ex  -= sx;
        f    = ((ey - sy) << 16) / ex;
        for (x = 0; x <= ex; x++) {
            y  = (x * f) >> 16;
            fr = (x * f) & 0xFFFF;
            buf[y * stride + x]       += (color * (0x10000 - fr)) >> 16;
            if(fr) buf[(y + 1) * stride + x] += (color *            fr ) >> 16;
        }
    } else {
        if (sy > ey) {
            FFSWAP(int, sx, ex);
            FFSWAP(int, sy, ey);
        }
        buf += sx + sy * stride;
        ey  -= sy;
        if (ey)
            f = ((ex - sx) << 16) / ey;
        else
            f = 0;
        for(y= 0; y <= ey; y++){
            x  = (y*f) >> 16;
            fr = (y*f) & 0xFFFF;
            buf[y * stride + x]     += (color * (0x10000 - fr)) >> 16;
            if(fr) buf[y * stride + x + 1] += (color *            fr ) >> 16;
        }
    }
}

/**
 * Draw an arrow from (ex, ey) -> (sx, sy).
 * @param w width of the image
 * @param h height of the image
 * @param stride stride/linesize of the image
 * @param color color of the arrow
 */
static void draw_arrow(uint8_t *buf, int sx, int sy, int ex,
                       int ey, int w, int h, int stride, int color)
{
    int dx,dy;

    sx = av_clip(sx, -100, w + 100);
    sy = av_clip(sy, -100, h + 100);
    ex = av_clip(ex, -100, w + 100);
    ey = av_clip(ey, -100, h + 100);

    dx = ex - sx;
    dy = ey - sy;

    if (dx * dx + dy * dy > 3 * 3) {
        int rx =  dx + dy;
        int ry = -dx + dy;
        int length = ff_sqrt((rx * rx + ry * ry) << 8);

        // FIXME subpixel accuracy
        rx = ROUNDED_DIV(rx * 3 << 4, length);
        ry = ROUNDED_DIV(ry * 3 << 4, length);

        draw_line(buf, sx, sy, sx + rx, sy + ry, w, h, stride, color);
        draw_line(buf, sx, sy, sx - ry, sy + rx, w, h, stride, color);
    }
    draw_line(buf, sx, sy, ex, ey, w, h, stride, color);
}

/**
 * Print debugging info for the given picture.
 */
void ff_print_debug_info2(AVCodecContext *avctx, Picture *p, AVFrame *pict, uint8_t *mbskip_table,
                         int *low_delay,
                         int mb_width, int mb_height, int mb_stride, int quarter_sample)
{
    if (avctx->hwaccel || !p || !p->mb_type
        || (avctx->codec->capabilities&CODEC_CAP_HWACCEL_VDPAU))
        return;


    if (avctx->debug & (FF_DEBUG_SKIP | FF_DEBUG_QP | FF_DEBUG_MB_TYPE)) {
        int x,y;

        av_log(avctx, AV_LOG_DEBUG, "New frame, type: %c\n",
               av_get_picture_type_char(pict->pict_type));
        for (y = 0; y < mb_height; y++) {
            for (x = 0; x < mb_width; x++) {
                if (avctx->debug & FF_DEBUG_SKIP) {
                    int count = mbskip_table[x + y * mb_stride];
                    if (count > 9)
                        count = 9;
                    av_log(avctx, AV_LOG_DEBUG, "%1d", count);
                }
                if (avctx->debug & FF_DEBUG_QP) {
                    av_log(avctx, AV_LOG_DEBUG, "%2d",
                           p->qscale_table[x + y * mb_stride]);
                }
                if (avctx->debug & FF_DEBUG_MB_TYPE) {
                    int mb_type = p->mb_type[x + y * mb_stride];
                    // Type & MV direction
                    if (IS_PCM(mb_type))
                        av_log(avctx, AV_LOG_DEBUG, "P");
                    else if (IS_INTRA(mb_type) && IS_ACPRED(mb_type))
                        av_log(avctx, AV_LOG_DEBUG, "A");
                    else if (IS_INTRA4x4(mb_type))
                        av_log(avctx, AV_LOG_DEBUG, "i");
                    else if (IS_INTRA16x16(mb_type))
                        av_log(avctx, AV_LOG_DEBUG, "I");
                    else if (IS_DIRECT(mb_type) && IS_SKIP(mb_type))
                        av_log(avctx, AV_LOG_DEBUG, "d");
                    else if (IS_DIRECT(mb_type))
                        av_log(avctx, AV_LOG_DEBUG, "D");
                    else if (IS_GMC(mb_type) && IS_SKIP(mb_type))
                        av_log(avctx, AV_LOG_DEBUG, "g");
                    else if (IS_GMC(mb_type))
                        av_log(avctx, AV_LOG_DEBUG, "G");
                    else if (IS_SKIP(mb_type))
                        av_log(avctx, AV_LOG_DEBUG, "S");
                    else if (!USES_LIST(mb_type, 1))
                        av_log(avctx, AV_LOG_DEBUG, ">");
                    else if (!USES_LIST(mb_type, 0))
                        av_log(avctx, AV_LOG_DEBUG, "<");
                    else {
                        av_assert2(USES_LIST(mb_type, 0) && USES_LIST(mb_type, 1));
                        av_log(avctx, AV_LOG_DEBUG, "X");
                    }

                    // segmentation
                    if (IS_8X8(mb_type))
                        av_log(avctx, AV_LOG_DEBUG, "+");
                    else if (IS_16X8(mb_type))
                        av_log(avctx, AV_LOG_DEBUG, "-");
                    else if (IS_8X16(mb_type))
                        av_log(avctx, AV_LOG_DEBUG, "|");
                    else if (IS_INTRA(mb_type) || IS_16X16(mb_type))
                        av_log(avctx, AV_LOG_DEBUG, " ");
                    else
                        av_log(avctx, AV_LOG_DEBUG, "?");


                    if (IS_INTERLACED(mb_type))
                        av_log(avctx, AV_LOG_DEBUG, "=");
                    else
                        av_log(avctx, AV_LOG_DEBUG, " ");
                }
            }
            av_log(avctx, AV_LOG_DEBUG, "\n");
        }
    }

    if ((avctx->debug & (FF_DEBUG_VIS_QP | FF_DEBUG_VIS_MB_TYPE)) ||
        (avctx->debug_mv)) {
        const int shift = 1 + quarter_sample;
        int mb_y;
        uint8_t *ptr;
        int i;
        int h_chroma_shift, v_chroma_shift, block_height;
        const int width          = avctx->width;
        const int height         = avctx->height;
        const int mv_sample_log2 = avctx->codec_id == AV_CODEC_ID_H264 || avctx->codec_id == AV_CODEC_ID_SVQ3 ? 2 : 1;
        const int mv_stride      = (mb_width << mv_sample_log2) +
                                   (avctx->codec->id == AV_CODEC_ID_H264 ? 0 : 1);

        *low_delay = 0; // needed to see the vectors without trashing the buffers

        avcodec_get_chroma_sub_sample(avctx->pix_fmt, &h_chroma_shift, &v_chroma_shift);

        av_frame_make_writable(pict);

        pict->opaque = NULL;
        ptr          = pict->data[0];
        block_height = 16 >> v_chroma_shift;

        for (mb_y = 0; mb_y < mb_height; mb_y++) {
            int mb_x;
            for (mb_x = 0; mb_x < mb_width; mb_x++) {
                const int mb_index = mb_x + mb_y * mb_stride;
                if ((avctx->debug_mv) && p->motion_val[0]) {
                    int type;
                    for (type = 0; type < 3; type++) {
                        int direction = 0;
                        switch (type) {
                        case 0:
                            if ((!(avctx->debug_mv & FF_DEBUG_VIS_MV_P_FOR)) ||
                                (pict->pict_type!= AV_PICTURE_TYPE_P))
                                continue;
                            direction = 0;
                            break;
                        case 1:
                            if ((!(avctx->debug_mv & FF_DEBUG_VIS_MV_B_FOR)) ||
                                (pict->pict_type!= AV_PICTURE_TYPE_B))
                                continue;
                            direction = 0;
                            break;
                        case 2:
                            if ((!(avctx->debug_mv & FF_DEBUG_VIS_MV_B_BACK)) ||
                                (pict->pict_type!= AV_PICTURE_TYPE_B))
                                continue;
                            direction = 1;
                            break;
                        }
                        if (!USES_LIST(p->mb_type[mb_index], direction))
                            continue;

                        if (IS_8X8(p->mb_type[mb_index])) {
                            int i;
                            for (i = 0; i < 4; i++) {
                                int sx = mb_x * 16 + 4 + 8 * (i & 1);
                                int sy = mb_y * 16 + 4 + 8 * (i >> 1);
                                int xy = (mb_x * 2 + (i & 1) +
                                          (mb_y * 2 + (i >> 1)) * mv_stride) << (mv_sample_log2 - 1);
                                int mx = (p->motion_val[direction][xy][0] >> shift) + sx;
                                int my = (p->motion_val[direction][xy][1] >> shift) + sy;
                                draw_arrow(ptr, sx, sy, mx, my, width,
                                           height, pict->linesize[0], 100);
                            }
                        } else if (IS_16X8(p->mb_type[mb_index])) {
                            int i;
                            for (i = 0; i < 2; i++) {
                                int sx = mb_x * 16 + 8;
                                int sy = mb_y * 16 + 4 + 8 * i;
                                int xy = (mb_x * 2 + (mb_y * 2 + i) * mv_stride) << (mv_sample_log2 - 1);
                                int mx = (p->motion_val[direction][xy][0] >> shift);
                                int my = (p->motion_val[direction][xy][1] >> shift);

                                if (IS_INTERLACED(p->mb_type[mb_index]))
                                    my *= 2;

                            draw_arrow(ptr, sx, sy, mx + sx, my + sy, width,
                                       height, pict->linesize[0], 100);
                            }
                        } else if (IS_8X16(p->mb_type[mb_index])) {
                            int i;
                            for (i = 0; i < 2; i++) {
                                int sx = mb_x * 16 + 4 + 8 * i;
                                int sy = mb_y * 16 + 8;
                                int xy = (mb_x * 2 + i + mb_y * 2 * mv_stride) << (mv_sample_log2 - 1);
                                int mx = p->motion_val[direction][xy][0] >> shift;
                                int my = p->motion_val[direction][xy][1] >> shift;

                                if (IS_INTERLACED(p->mb_type[mb_index]))
                                    my *= 2;

                                draw_arrow(ptr, sx, sy, mx + sx, my + sy, width,
                                           height, pict->linesize[0], 100);
                            }
                        } else {
                              int sx= mb_x * 16 + 8;
                              int sy= mb_y * 16 + 8;
                              int xy= (mb_x + mb_y * mv_stride) << mv_sample_log2;
                              int mx= (p->motion_val[direction][xy][0]>>shift) + sx;
                              int my= (p->motion_val[direction][xy][1]>>shift) + sy;
                              draw_arrow(ptr, sx, sy, mx, my, width, height, pict->linesize[0], 100);
                        }
                    }
                }
                if ((avctx->debug & FF_DEBUG_VIS_QP)) {
                    uint64_t c = (p->qscale_table[mb_index] * 128 / 31) *
                                 0x0101010101010101ULL;
                    int y;
                    for (y = 0; y < block_height; y++) {
                        *(uint64_t *)(pict->data[1] + 8 * mb_x +
                                      (block_height * mb_y + y) *
                                      pict->linesize[1]) = c;
                        *(uint64_t *)(pict->data[2] + 8 * mb_x +
                                      (block_height * mb_y + y) *
                                      pict->linesize[2]) = c;
                    }
                }
                if ((avctx->debug & FF_DEBUG_VIS_MB_TYPE) &&
                    p->motion_val[0]) {
                    int mb_type = p->mb_type[mb_index];
                    uint64_t u,v;
                    int y;
#define COLOR(theta, r) \
    u = (int)(128 + r * cos(theta * 3.141592 / 180)); \
    v = (int)(128 + r * sin(theta * 3.141592 / 180));


                    u = v = 128;
                    if (IS_PCM(mb_type)) {
                        COLOR(120, 48)
                    } else if ((IS_INTRA(mb_type) && IS_ACPRED(mb_type)) ||
                               IS_INTRA16x16(mb_type)) {
                        COLOR(30, 48)
                    } else if (IS_INTRA4x4(mb_type)) {
                        COLOR(90, 48)
                    } else if (IS_DIRECT(mb_type) && IS_SKIP(mb_type)) {
                        // COLOR(120, 48)
                    } else if (IS_DIRECT(mb_type)) {
                        COLOR(150, 48)
                    } else if (IS_GMC(mb_type) && IS_SKIP(mb_type)) {
                        COLOR(170, 48)
                    } else if (IS_GMC(mb_type)) {
                        COLOR(190, 48)
                    } else if (IS_SKIP(mb_type)) {
                        // COLOR(180, 48)
                    } else if (!USES_LIST(mb_type, 1)) {
                        COLOR(240, 48)
                    } else if (!USES_LIST(mb_type, 0)) {
                        COLOR(0, 48)
                    } else {
                        av_assert2(USES_LIST(mb_type, 0) && USES_LIST(mb_type, 1));
                        COLOR(300,48)
                    }

                    u *= 0x0101010101010101ULL;
                    v *= 0x0101010101010101ULL;
                    for (y = 0; y < block_height; y++) {
                        *(uint64_t *)(pict->data[1] + 8 * mb_x +
                                      (block_height * mb_y + y) * pict->linesize[1]) = u;
                        *(uint64_t *)(pict->data[2] + 8 * mb_x +
                                      (block_height * mb_y + y) * pict->linesize[2]) = v;
                    }

                    // segmentation
                    if (IS_8X8(mb_type) || IS_16X8(mb_type)) {
                        *(uint64_t *)(pict->data[0] + 16 * mb_x + 0 +
                                      (16 * mb_y + 8) * pict->linesize[0]) ^= 0x8080808080808080ULL;
                        *(uint64_t *)(pict->data[0] + 16 * mb_x + 8 +
                                      (16 * mb_y + 8) * pict->linesize[0]) ^= 0x8080808080808080ULL;
                    }
                    if (IS_8X8(mb_type) || IS_8X16(mb_type)) {
                        for (y = 0; y < 16; y++)
                            pict->data[0][16 * mb_x + 8 + (16 * mb_y + y) *
                                          pict->linesize[0]] ^= 0x80;
                    }
                    if (IS_8X8(mb_type) && mv_sample_log2 >= 2) {
                        int dm = 1 << (mv_sample_log2 - 2);
                        for (i = 0; i < 4; i++) {
                            int sx = mb_x * 16 + 8 * (i & 1);
                            int sy = mb_y * 16 + 8 * (i >> 1);
                            int xy = (mb_x * 2 + (i & 1) +
                                     (mb_y * 2 + (i >> 1)) * mv_stride) << (mv_sample_log2 - 1);
                            // FIXME bidir
                            int32_t *mv = (int32_t *) &p->motion_val[0][xy];
                            if (mv[0] != mv[dm] ||
                                mv[dm * mv_stride] != mv[dm * (mv_stride + 1)])
                                for (y = 0; y < 8; y++)
                                    pict->data[0][sx + 4 + (sy + y) * pict->linesize[0]] ^= 0x80;
                            if (mv[0] != mv[dm * mv_stride] || mv[dm] != mv[dm * (mv_stride + 1)])
                                *(uint64_t *)(pict->data[0] + sx + (sy + 4) *
                                              pict->linesize[0]) ^= 0x8080808080808080ULL;
                        }
                    }

                    if (IS_INTERLACED(mb_type) &&
                        avctx->codec->id == AV_CODEC_ID_H264) {
                        // hmm
                    }
                }
                mbskip_table[mb_index] = 0;
            }
        }
    }
}

void ff_print_debug_info(MpegEncContext *s, Picture *p, AVFrame *pict)
{
    ff_print_debug_info2(s->avctx, p, pict, s->mbskip_table, &s->low_delay,
                         s->mb_width, s->mb_height, s->mb_stride, s->quarter_sample);
}

int ff_mpv_export_qp_table(MpegEncContext *s, AVFrame *f, Picture *p, int qp_type)
{
    AVBufferRef *ref = av_buffer_ref(p->qscale_table_buf);
    int offset = 2*s->mb_stride + 1;
    if(!ref)
        return AVERROR(ENOMEM);
    av_assert0(ref->size >= offset + s->mb_stride * ((f->height+15)/16));
    ref->size -= offset;
    ref->data += offset;
    return av_frame_set_qp_table(f, ref, s->mb_stride, qp_type);
}

static inline int hpel_motion_lowres(MpegEncContext *s,
                                     uint8_t *dest, uint8_t *src,
                                     int field_based, int field_select,
                                     int src_x, int src_y,
                                     int width, int height, ptrdiff_t stride,
                                     int h_edge_pos, int v_edge_pos,
                                     int w, int h, h264_chroma_mc_func *pix_op,
                                     int motion_x, int motion_y)
{
    const int lowres   = s->avctx->lowres;
    const int op_index = FFMIN(lowres, 3);
    const int s_mask   = (2 << lowres) - 1;
    int emu = 0;
    int sx, sy;

    if (s->quarter_sample) {
        motion_x /= 2;
        motion_y /= 2;
    }

    sx = motion_x & s_mask;
    sy = motion_y & s_mask;
    src_x += motion_x >> lowres + 1;
    src_y += motion_y >> lowres + 1;

    src   += src_y * stride + src_x;

    if ((unsigned)src_x > FFMAX( h_edge_pos - (!!sx) - w,                 0) ||
        (unsigned)src_y > FFMAX((v_edge_pos >> field_based) - (!!sy) - h, 0)) {
        s->vdsp.emulated_edge_mc(s->edge_emu_buffer, src,
                                 s->linesize, s->linesize,
                                 w + 1, (h + 1) << field_based,
                                 src_x, src_y   << field_based,
                                 h_edge_pos, v_edge_pos);
        src = s->edge_emu_buffer;
        emu = 1;
    }

    sx = (sx << 2) >> lowres;
    sy = (sy << 2) >> lowres;
    if (field_select)
        src += s->linesize;
    pix_op[op_index](dest, src, stride, h, sx, sy);
    return emu;
}

/* apply one mpeg motion vector to the three components */
static av_always_inline void mpeg_motion_lowres(MpegEncContext *s,
                                                uint8_t *dest_y,
                                                uint8_t *dest_cb,
                                                uint8_t *dest_cr,
                                                int field_based,
                                                int bottom_field,
                                                int field_select,
                                                uint8_t **ref_picture,
                                                h264_chroma_mc_func *pix_op,
                                                int motion_x, int motion_y,
                                                int h, int mb_y)
{
    uint8_t *ptr_y, *ptr_cb, *ptr_cr;
    int mx, my, src_x, src_y, uvsrc_x, uvsrc_y, sx, sy, uvsx, uvsy;
    ptrdiff_t uvlinesize, linesize;
    const int lowres     = s->avctx->lowres;
    const int op_index   = FFMIN(lowres-1+s->chroma_x_shift, 3);
    const int block_s    = 8>>lowres;
    const int s_mask     = (2 << lowres) - 1;
    const int h_edge_pos = s->h_edge_pos >> lowres;
    const int v_edge_pos = s->v_edge_pos >> lowres;
    linesize   = s->current_picture.f.linesize[0] << field_based;
    uvlinesize = s->current_picture.f.linesize[1] << field_based;

    // FIXME obviously not perfect but qpel will not work in lowres anyway
    if (s->quarter_sample) {
        motion_x /= 2;
        motion_y /= 2;
    }

    if(field_based){
        motion_y += (bottom_field - field_select)*((1 << lowres)-1);
    }

    sx = motion_x & s_mask;
    sy = motion_y & s_mask;
    src_x = s->mb_x * 2 * block_s + (motion_x >> lowres + 1);
    src_y = (mb_y * 2 * block_s >> field_based) + (motion_y >> lowres + 1);

    if (s->out_format == FMT_H263) {
        uvsx    = ((motion_x >> 1) & s_mask) | (sx & 1);
        uvsy    = ((motion_y >> 1) & s_mask) | (sy & 1);
        uvsrc_x = src_x >> 1;
        uvsrc_y = src_y >> 1;
    } else if (s->out_format == FMT_H261) {
        // even chroma mv's are full pel in H261
        mx      = motion_x / 4;
        my      = motion_y / 4;
        uvsx    = (2 * mx) & s_mask;
        uvsy    = (2 * my) & s_mask;
        uvsrc_x = s->mb_x * block_s + (mx >> lowres);
        uvsrc_y =    mb_y * block_s + (my >> lowres);
    } else {
        if(s->chroma_y_shift){
            mx      = motion_x / 2;
            my      = motion_y / 2;
            uvsx    = mx & s_mask;
            uvsy    = my & s_mask;
            uvsrc_x = s->mb_x * block_s                 + (mx >> lowres + 1);
            uvsrc_y =   (mb_y * block_s >> field_based) + (my >> lowres + 1);
        } else {
            if(s->chroma_x_shift){
            //Chroma422
                mx = motion_x / 2;
                uvsx = mx & s_mask;
                uvsy = motion_y & s_mask;
                uvsrc_y = src_y;
                uvsrc_x = s->mb_x*block_s               + (mx >> (lowres+1));
            } else {
            //Chroma444
                uvsx = motion_x & s_mask;
                uvsy = motion_y & s_mask;
                uvsrc_x = src_x;
                uvsrc_y = src_y;
            }
        }
    }

    ptr_y  = ref_picture[0] + src_y   * linesize   + src_x;
    ptr_cb = ref_picture[1] + uvsrc_y * uvlinesize + uvsrc_x;
    ptr_cr = ref_picture[2] + uvsrc_y * uvlinesize + uvsrc_x;

    if ((unsigned) src_x > FFMAX( h_edge_pos - (!!sx) - 2 * block_s,       0) || uvsrc_y<0 ||
        (unsigned) src_y > FFMAX((v_edge_pos >> field_based) - (!!sy) - h, 0)) {
        s->vdsp.emulated_edge_mc(s->edge_emu_buffer, ptr_y,
                                 linesize >> field_based, linesize >> field_based,
                                 17, 17 + field_based,
                                src_x, src_y << field_based, h_edge_pos,
                                v_edge_pos);
        ptr_y = s->edge_emu_buffer;
        if (!CONFIG_GRAY || !(s->flags & CODEC_FLAG_GRAY)) {
            uint8_t *uvbuf = s->edge_emu_buffer + 18 * s->linesize;
            s->vdsp.emulated_edge_mc(uvbuf,  ptr_cb,
                                     uvlinesize >> field_based, uvlinesize >> field_based,
                                     9, 9 + field_based,
                                    uvsrc_x, uvsrc_y << field_based,
                                    h_edge_pos >> 1, v_edge_pos >> 1);
            s->vdsp.emulated_edge_mc(uvbuf + 16,  ptr_cr,
                                     uvlinesize >> field_based,uvlinesize >> field_based,
                                     9, 9 + field_based,
                                    uvsrc_x, uvsrc_y << field_based,
                                    h_edge_pos >> 1, v_edge_pos >> 1);
            ptr_cb = uvbuf;
            ptr_cr = uvbuf + 16;
        }
    }

    // FIXME use this for field pix too instead of the obnoxious hack which changes picture.f.data
    if (bottom_field) {
        dest_y  += s->linesize;
        dest_cb += s->uvlinesize;
        dest_cr += s->uvlinesize;
    }

    if (field_select) {
        ptr_y   += s->linesize;
        ptr_cb  += s->uvlinesize;
        ptr_cr  += s->uvlinesize;
    }

    sx = (sx << 2) >> lowres;
    sy = (sy << 2) >> lowres;
    pix_op[lowres - 1](dest_y, ptr_y, linesize, h, sx, sy);

    if (!CONFIG_GRAY || !(s->flags & CODEC_FLAG_GRAY)) {
        int hc = s->chroma_y_shift ? (h+1-bottom_field)>>1 : h;
        uvsx = (uvsx << 2) >> lowres;
        uvsy = (uvsy << 2) >> lowres;
        if (hc) {
            pix_op[op_index](dest_cb, ptr_cb, uvlinesize, hc, uvsx, uvsy);
            pix_op[op_index](dest_cr, ptr_cr, uvlinesize, hc, uvsx, uvsy);
        }
    }
    // FIXME h261 lowres loop filter
}

static inline void chroma_4mv_motion_lowres(MpegEncContext *s,
                                            uint8_t *dest_cb, uint8_t *dest_cr,
                                            uint8_t **ref_picture,
                                            h264_chroma_mc_func * pix_op,
                                            int mx, int my)
{
    const int lowres     = s->avctx->lowres;
    const int op_index   = FFMIN(lowres, 3);
    const int block_s    = 8 >> lowres;
    const int s_mask     = (2 << lowres) - 1;
    const int h_edge_pos = s->h_edge_pos >> lowres + 1;
    const int v_edge_pos = s->v_edge_pos >> lowres + 1;
    int emu = 0, src_x, src_y, sx, sy;
    ptrdiff_t offset;
    uint8_t *ptr;

    if (s->quarter_sample) {
        mx /= 2;
        my /= 2;
    }

    /* In case of 8X8, we construct a single chroma motion vector
       with a special rounding */
    mx = ff_h263_round_chroma(mx);
    my = ff_h263_round_chroma(my);

    sx = mx & s_mask;
    sy = my & s_mask;
    src_x = s->mb_x * block_s + (mx >> lowres + 1);
    src_y = s->mb_y * block_s + (my >> lowres + 1);

    offset = src_y * s->uvlinesize + src_x;
    ptr = ref_picture[1] + offset;
    if ((unsigned) src_x > FFMAX(h_edge_pos - (!!sx) - block_s, 0) ||
        (unsigned) src_y > FFMAX(v_edge_pos - (!!sy) - block_s, 0)) {
        s->vdsp.emulated_edge_mc(s->edge_emu_buffer, ptr,
                                 s->uvlinesize, s->uvlinesize,
                                 9, 9,
                                 src_x, src_y, h_edge_pos, v_edge_pos);
        ptr = s->edge_emu_buffer;
        emu = 1;
    }
    sx = (sx << 2) >> lowres;
    sy = (sy << 2) >> lowres;
    pix_op[op_index](dest_cb, ptr, s->uvlinesize, block_s, sx, sy);

    ptr = ref_picture[2] + offset;
    if (emu) {
        s->vdsp.emulated_edge_mc(s->edge_emu_buffer, ptr,
                                 s->uvlinesize, s->uvlinesize,
                                 9, 9,
                                 src_x, src_y, h_edge_pos, v_edge_pos);
        ptr = s->edge_emu_buffer;
    }
    pix_op[op_index](dest_cr, ptr, s->uvlinesize, block_s, sx, sy);
}

/**
 * motion compensation of a single macroblock
 * @param s context
 * @param dest_y luma destination pointer
 * @param dest_cb chroma cb/u destination pointer
 * @param dest_cr chroma cr/v destination pointer
 * @param dir direction (0->forward, 1->backward)
 * @param ref_picture array[3] of pointers to the 3 planes of the reference picture
 * @param pix_op halfpel motion compensation function (average or put normally)
 * the motion vectors are taken from s->mv and the MV type from s->mv_type
 */
static inline void MPV_motion_lowres(MpegEncContext *s,
                                     uint8_t *dest_y, uint8_t *dest_cb,
                                     uint8_t *dest_cr,
                                     int dir, uint8_t **ref_picture,
                                     h264_chroma_mc_func *pix_op)
{
    int mx, my;
    int mb_x, mb_y, i;
    const int lowres  = s->avctx->lowres;
    const int block_s = 8 >>lowres;

    mb_x = s->mb_x;
    mb_y = s->mb_y;

    switch (s->mv_type) {
    case MV_TYPE_16X16:
        mpeg_motion_lowres(s, dest_y, dest_cb, dest_cr,
                           0, 0, 0,
                           ref_picture, pix_op,
                           s->mv[dir][0][0], s->mv[dir][0][1],
                           2 * block_s, mb_y);
        break;
    case MV_TYPE_8X8:
        mx = 0;
        my = 0;
        for (i = 0; i < 4; i++) {
            hpel_motion_lowres(s, dest_y + ((i & 1) + (i >> 1) *
                               s->linesize) * block_s,
                               ref_picture[0], 0, 0,
                               (2 * mb_x + (i & 1)) * block_s,
                               (2 * mb_y + (i >> 1)) * block_s,
                               s->width, s->height, s->linesize,
                               s->h_edge_pos >> lowres, s->v_edge_pos >> lowres,
                               block_s, block_s, pix_op,
                               s->mv[dir][i][0], s->mv[dir][i][1]);

            mx += s->mv[dir][i][0];
            my += s->mv[dir][i][1];
        }

        if (!CONFIG_GRAY || !(s->flags & CODEC_FLAG_GRAY))
            chroma_4mv_motion_lowres(s, dest_cb, dest_cr, ref_picture,
                                     pix_op, mx, my);
        break;
    case MV_TYPE_FIELD:
        if (s->picture_structure == PICT_FRAME) {
            /* top field */
            mpeg_motion_lowres(s, dest_y, dest_cb, dest_cr,
                               1, 0, s->field_select[dir][0],
                               ref_picture, pix_op,
                               s->mv[dir][0][0], s->mv[dir][0][1],
                               block_s, mb_y);
            /* bottom field */
            mpeg_motion_lowres(s, dest_y, dest_cb, dest_cr,
                               1, 1, s->field_select[dir][1],
                               ref_picture, pix_op,
                               s->mv[dir][1][0], s->mv[dir][1][1],
                               block_s, mb_y);
        } else {
            if (s->picture_structure != s->field_select[dir][0] + 1 &&
                s->pict_type != AV_PICTURE_TYPE_B && !s->first_field) {
                ref_picture = s->current_picture_ptr->f.data;

            }
            mpeg_motion_lowres(s, dest_y, dest_cb, dest_cr,
                               0, 0, s->field_select[dir][0],
                               ref_picture, pix_op,
                               s->mv[dir][0][0],
                               s->mv[dir][0][1], 2 * block_s, mb_y >> 1);
            }
        break;
    case MV_TYPE_16X8:
        for (i = 0; i < 2; i++) {
            uint8_t **ref2picture;

            if (s->picture_structure == s->field_select[dir][i] + 1 ||
                s->pict_type == AV_PICTURE_TYPE_B || s->first_field) {
                ref2picture = ref_picture;
            } else {
                ref2picture = s->current_picture_ptr->f.data;
            }

            mpeg_motion_lowres(s, dest_y, dest_cb, dest_cr,
                               0, 0, s->field_select[dir][i],
                               ref2picture, pix_op,
                               s->mv[dir][i][0], s->mv[dir][i][1] +
                               2 * block_s * i, block_s, mb_y >> 1);

            dest_y  +=  2 * block_s *  s->linesize;
            dest_cb += (2 * block_s >> s->chroma_y_shift) * s->uvlinesize;
            dest_cr += (2 * block_s >> s->chroma_y_shift) * s->uvlinesize;
        }
        break;
    case MV_TYPE_DMV:
        if (s->picture_structure == PICT_FRAME) {
            for (i = 0; i < 2; i++) {
                int j;
                for (j = 0; j < 2; j++) {
                    mpeg_motion_lowres(s, dest_y, dest_cb, dest_cr,
                                       1, j, j ^ i,
                                       ref_picture, pix_op,
                                       s->mv[dir][2 * i + j][0],
                                       s->mv[dir][2 * i + j][1],
                                       block_s, mb_y);
                }
                pix_op = s->h264chroma.avg_h264_chroma_pixels_tab;
            }
        } else {
            for (i = 0; i < 2; i++) {
                mpeg_motion_lowres(s, dest_y, dest_cb, dest_cr,
                                   0, 0, s->picture_structure != i + 1,
                                   ref_picture, pix_op,
                                   s->mv[dir][2 * i][0],s->mv[dir][2 * i][1],
                                   2 * block_s, mb_y >> 1);

                // after put we make avg of the same block
                pix_op = s->h264chroma.avg_h264_chroma_pixels_tab;

                // opposite parity is always in the same
                // frame if this is second field
                if (!s->first_field) {
                    ref_picture = s->current_picture_ptr->f.data;
                }
            }
        }
        break;
    default:
        av_assert2(0);
    }
}

/**
 * find the lowest MB row referenced in the MVs
 */
int ff_MPV_lowest_referenced_row(MpegEncContext *s, int dir)
{
    int my_max = INT_MIN, my_min = INT_MAX, qpel_shift = !s->quarter_sample;
    int my, off, i, mvs;

    if (s->picture_structure != PICT_FRAME || s->mcsel)
        goto unhandled;

    switch (s->mv_type) {
        case MV_TYPE_16X16:
            mvs = 1;
            break;
        case MV_TYPE_16X8:
            mvs = 2;
            break;
        case MV_TYPE_8X8:
            mvs = 4;
            break;
        default:
            goto unhandled;
    }

    for (i = 0; i < mvs; i++) {
        my = s->mv[dir][i][1]<<qpel_shift;
        my_max = FFMAX(my_max, my);
        my_min = FFMIN(my_min, my);
    }

    off = (FFMAX(-my_min, my_max) + 63) >> 6;

    return FFMIN(FFMAX(s->mb_y + off, 0), s->mb_height-1);
unhandled:
    return s->mb_height-1;
}

/* put block[] to dest[] */
static inline void put_dct(MpegEncContext *s,
                           int16_t *block, int i, uint8_t *dest, int line_size, int qscale)
{
    s->dct_unquantize_intra(s, block, i, qscale);
    s->dsp.idct_put (dest, line_size, block);
}

/* add block[] to dest[] */
static inline void add_dct(MpegEncContext *s,
                           int16_t *block, int i, uint8_t *dest, int line_size)
{
    if (s->block_last_index[i] >= 0) {
        s->dsp.idct_add (dest, line_size, block);
    }
}

static inline void add_dequant_dct(MpegEncContext *s,
                           int16_t *block, int i, uint8_t *dest, int line_size, int qscale)
{
    if (s->block_last_index[i] >= 0) {
        s->dct_unquantize_inter(s, block, i, qscale);

        s->dsp.idct_add (dest, line_size, block);
    }
}

/**
 * Clean dc, ac, coded_block for the current non-intra MB.
 */
void ff_clean_intra_table_entries(MpegEncContext *s)
{
    int wrap = s->b8_stride;
    int xy = s->block_index[0];

    s->dc_val[0][xy           ] =
    s->dc_val[0][xy + 1       ] =
    s->dc_val[0][xy     + wrap] =
    s->dc_val[0][xy + 1 + wrap] = 1024;
    /* ac pred */
    memset(s->ac_val[0][xy       ], 0, 32 * sizeof(int16_t));
    memset(s->ac_val[0][xy + wrap], 0, 32 * sizeof(int16_t));
    if (s->msmpeg4_version>=3) {
        s->coded_block[xy           ] =
        s->coded_block[xy + 1       ] =
        s->coded_block[xy     + wrap] =
        s->coded_block[xy + 1 + wrap] = 0;
    }
    /* chroma */
    wrap = s->mb_stride;
    xy = s->mb_x + s->mb_y * wrap;
    s->dc_val[1][xy] =
    s->dc_val[2][xy] = 1024;
    /* ac pred */
    memset(s->ac_val[1][xy], 0, 16 * sizeof(int16_t));
    memset(s->ac_val[2][xy], 0, 16 * sizeof(int16_t));

    s->mbintra_table[xy]= 0;
}

/* generic function called after a macroblock has been parsed by the
   decoder or after it has been encoded by the encoder.

   Important variables used:
   s->mb_intra : true if intra macroblock
   s->mv_dir   : motion vector direction
   s->mv_type  : motion vector type
   s->mv       : motion vector
   s->interlaced_dct : true if interlaced dct used (mpeg2)
 */
static av_always_inline
void MPV_decode_mb_internal(MpegEncContext *s, int16_t block[12][64],
                            int lowres_flag, int is_mpeg12)
{
    const int mb_xy = s->mb_y * s->mb_stride + s->mb_x;

#if FF_API_XVMC
FF_DISABLE_DEPRECATION_WARNINGS
    if(CONFIG_MPEG_XVMC_DECODER && s->avctx->xvmc_acceleration){
        ff_xvmc_decode_mb(s);//xvmc uses pblocks
        return;
    }
FF_ENABLE_DEPRECATION_WARNINGS
#endif /* FF_API_XVMC */

    if(s->avctx->debug&FF_DEBUG_DCT_COEFF) {
       /* print DCT coefficients */
       int i,j;
       av_log(s->avctx, AV_LOG_DEBUG, "DCT coeffs of MB at %dx%d:\n", s->mb_x, s->mb_y);
       for(i=0; i<6; i++){
           for(j=0; j<64; j++){
               av_log(s->avctx, AV_LOG_DEBUG, "%5d", block[i][s->dsp.idct_permutation[j]]);
           }
           av_log(s->avctx, AV_LOG_DEBUG, "\n");
       }
    }

    s->current_picture.qscale_table[mb_xy] = s->qscale;

    /* update DC predictors for P macroblocks */
    if (!s->mb_intra) {
        if (!is_mpeg12 && (s->h263_pred || s->h263_aic)) {
            if(s->mbintra_table[mb_xy])
                ff_clean_intra_table_entries(s);
        } else {
            s->last_dc[0] =
            s->last_dc[1] =
            s->last_dc[2] = 128 << s->intra_dc_precision;
        }
    }
    else if (!is_mpeg12 && (s->h263_pred || s->h263_aic))
        s->mbintra_table[mb_xy]=1;

    if ((s->flags&CODEC_FLAG_PSNR) || !(s->encoding && (s->intra_only || s->pict_type==AV_PICTURE_TYPE_B) && s->avctx->mb_decision != FF_MB_DECISION_RD)) { //FIXME precalc
        uint8_t *dest_y, *dest_cb, *dest_cr;
        int dct_linesize, dct_offset;
        op_pixels_func (*op_pix)[4];
        qpel_mc_func (*op_qpix)[16];
        const int linesize   = s->current_picture.f.linesize[0]; //not s->linesize as this would be wrong for field pics
        const int uvlinesize = s->current_picture.f.linesize[1];
        const int readable= s->pict_type != AV_PICTURE_TYPE_B || s->encoding || s->avctx->draw_horiz_band || lowres_flag;
        const int block_size= lowres_flag ? 8>>s->avctx->lowres : 8;

        /* avoid copy if macroblock skipped in last frame too */
        /* skip only during decoding as we might trash the buffers during encoding a bit */
        if(!s->encoding){
            uint8_t *mbskip_ptr = &s->mbskip_table[mb_xy];

            if (s->mb_skipped) {
                s->mb_skipped= 0;
                av_assert2(s->pict_type!=AV_PICTURE_TYPE_I);
                *mbskip_ptr = 1;
            } else if(!s->current_picture.reference) {
                *mbskip_ptr = 1;
            } else{
                *mbskip_ptr = 0; /* not skipped */
            }
        }

        dct_linesize = linesize << s->interlaced_dct;
        dct_offset   = s->interlaced_dct ? linesize : linesize * block_size;

        if(readable){
            dest_y=  s->dest[0];
            dest_cb= s->dest[1];
            dest_cr= s->dest[2];
        }else{
            dest_y = s->b_scratchpad;
            dest_cb= s->b_scratchpad+16*linesize;
            dest_cr= s->b_scratchpad+32*linesize;
        }

        if (!s->mb_intra) {
            /* motion handling */
            /* decoding or more than one mb_type (MC was already done otherwise) */
            if(!s->encoding){

                if(HAVE_THREADS && s->avctx->active_thread_type&FF_THREAD_FRAME) {
                    if (s->mv_dir & MV_DIR_FORWARD) {
                        ff_thread_await_progress(&s->last_picture_ptr->tf,
                                                 ff_MPV_lowest_referenced_row(s, 0),
                                                 0);
                    }
                    if (s->mv_dir & MV_DIR_BACKWARD) {
                        ff_thread_await_progress(&s->next_picture_ptr->tf,
                                                 ff_MPV_lowest_referenced_row(s, 1),
                                                 0);
                    }
                }

                if(lowres_flag){
                    h264_chroma_mc_func *op_pix = s->h264chroma.put_h264_chroma_pixels_tab;

                    if (s->mv_dir & MV_DIR_FORWARD) {
                        MPV_motion_lowres(s, dest_y, dest_cb, dest_cr, 0, s->last_picture.f.data, op_pix);
                        op_pix = s->h264chroma.avg_h264_chroma_pixels_tab;
                    }
                    if (s->mv_dir & MV_DIR_BACKWARD) {
                        MPV_motion_lowres(s, dest_y, dest_cb, dest_cr, 1, s->next_picture.f.data, op_pix);
                    }
                }else{
                    op_qpix = s->me.qpel_put;
                    if ((!s->no_rounding) || s->pict_type==AV_PICTURE_TYPE_B){
                        op_pix = s->hdsp.put_pixels_tab;
                    }else{
                        op_pix = s->hdsp.put_no_rnd_pixels_tab;
                    }
                    if (s->mv_dir & MV_DIR_FORWARD) {
                        ff_MPV_motion(s, dest_y, dest_cb, dest_cr, 0, s->last_picture.f.data, op_pix, op_qpix);
                        op_pix = s->hdsp.avg_pixels_tab;
                        op_qpix= s->me.qpel_avg;
                    }
                    if (s->mv_dir & MV_DIR_BACKWARD) {
                        ff_MPV_motion(s, dest_y, dest_cb, dest_cr, 1, s->next_picture.f.data, op_pix, op_qpix);
                    }
                }
            }

            /* skip dequant / idct if we are really late ;) */
            if(s->avctx->skip_idct){
                if(  (s->avctx->skip_idct >= AVDISCARD_NONREF && s->pict_type == AV_PICTURE_TYPE_B)
                   ||(s->avctx->skip_idct >= AVDISCARD_NONKEY && s->pict_type != AV_PICTURE_TYPE_I)
                   || s->avctx->skip_idct >= AVDISCARD_ALL)
                    goto skip_idct;
            }

            /* add dct residue */
            if(s->encoding || !(   s->msmpeg4_version || s->codec_id==AV_CODEC_ID_MPEG1VIDEO || s->codec_id==AV_CODEC_ID_MPEG2VIDEO
                                || (s->codec_id==AV_CODEC_ID_MPEG4 && !s->mpeg_quant))){
                add_dequant_dct(s, block[0], 0, dest_y                          , dct_linesize, s->qscale);
                add_dequant_dct(s, block[1], 1, dest_y              + block_size, dct_linesize, s->qscale);
                add_dequant_dct(s, block[2], 2, dest_y + dct_offset             , dct_linesize, s->qscale);
                add_dequant_dct(s, block[3], 3, dest_y + dct_offset + block_size, dct_linesize, s->qscale);

                if(!CONFIG_GRAY || !(s->flags&CODEC_FLAG_GRAY)){
                    if (s->chroma_y_shift){
                        add_dequant_dct(s, block[4], 4, dest_cb, uvlinesize, s->chroma_qscale);
                        add_dequant_dct(s, block[5], 5, dest_cr, uvlinesize, s->chroma_qscale);
                    }else{
                        dct_linesize >>= 1;
                        dct_offset >>=1;
                        add_dequant_dct(s, block[4], 4, dest_cb,              dct_linesize, s->chroma_qscale);
                        add_dequant_dct(s, block[5], 5, dest_cr,              dct_linesize, s->chroma_qscale);
                        add_dequant_dct(s, block[6], 6, dest_cb + dct_offset, dct_linesize, s->chroma_qscale);
                        add_dequant_dct(s, block[7], 7, dest_cr + dct_offset, dct_linesize, s->chroma_qscale);
                    }
                }
            } else if(is_mpeg12 || (s->codec_id != AV_CODEC_ID_WMV2)){
                add_dct(s, block[0], 0, dest_y                          , dct_linesize);
                add_dct(s, block[1], 1, dest_y              + block_size, dct_linesize);
                add_dct(s, block[2], 2, dest_y + dct_offset             , dct_linesize);
                add_dct(s, block[3], 3, dest_y + dct_offset + block_size, dct_linesize);

                if(!CONFIG_GRAY || !(s->flags&CODEC_FLAG_GRAY)){
                    if(s->chroma_y_shift){//Chroma420
                        add_dct(s, block[4], 4, dest_cb, uvlinesize);
                        add_dct(s, block[5], 5, dest_cr, uvlinesize);
                    }else{
                        //chroma422
                        dct_linesize = uvlinesize << s->interlaced_dct;
                        dct_offset   = s->interlaced_dct ? uvlinesize : uvlinesize*block_size;

                        add_dct(s, block[4], 4, dest_cb, dct_linesize);
                        add_dct(s, block[5], 5, dest_cr, dct_linesize);
                        add_dct(s, block[6], 6, dest_cb+dct_offset, dct_linesize);
                        add_dct(s, block[7], 7, dest_cr+dct_offset, dct_linesize);
                        if(!s->chroma_x_shift){//Chroma444
                            add_dct(s, block[8], 8, dest_cb+block_size, dct_linesize);
                            add_dct(s, block[9], 9, dest_cr+block_size, dct_linesize);
                            add_dct(s, block[10], 10, dest_cb+block_size+dct_offset, dct_linesize);
                            add_dct(s, block[11], 11, dest_cr+block_size+dct_offset, dct_linesize);
                        }
                    }
                }//fi gray
            }
            else if (CONFIG_WMV2_DECODER || CONFIG_WMV2_ENCODER) {
                ff_wmv2_add_mb(s, block, dest_y, dest_cb, dest_cr);
            }
        } else {
            /* dct only in intra block */
            if(s->encoding || !(s->codec_id==AV_CODEC_ID_MPEG1VIDEO || s->codec_id==AV_CODEC_ID_MPEG2VIDEO)){
                put_dct(s, block[0], 0, dest_y                          , dct_linesize, s->qscale);
                put_dct(s, block[1], 1, dest_y              + block_size, dct_linesize, s->qscale);
                put_dct(s, block[2], 2, dest_y + dct_offset             , dct_linesize, s->qscale);
                put_dct(s, block[3], 3, dest_y + dct_offset + block_size, dct_linesize, s->qscale);

                if(!CONFIG_GRAY || !(s->flags&CODEC_FLAG_GRAY)){
                    if(s->chroma_y_shift){
                        put_dct(s, block[4], 4, dest_cb, uvlinesize, s->chroma_qscale);
                        put_dct(s, block[5], 5, dest_cr, uvlinesize, s->chroma_qscale);
                    }else{
                        dct_offset >>=1;
                        dct_linesize >>=1;
                        put_dct(s, block[4], 4, dest_cb,              dct_linesize, s->chroma_qscale);
                        put_dct(s, block[5], 5, dest_cr,              dct_linesize, s->chroma_qscale);
                        put_dct(s, block[6], 6, dest_cb + dct_offset, dct_linesize, s->chroma_qscale);
                        put_dct(s, block[7], 7, dest_cr + dct_offset, dct_linesize, s->chroma_qscale);
                    }
                }
            }else{
                s->dsp.idct_put(dest_y                          , dct_linesize, block[0]);
                s->dsp.idct_put(dest_y              + block_size, dct_linesize, block[1]);
                s->dsp.idct_put(dest_y + dct_offset             , dct_linesize, block[2]);
                s->dsp.idct_put(dest_y + dct_offset + block_size, dct_linesize, block[3]);

                if(!CONFIG_GRAY || !(s->flags&CODEC_FLAG_GRAY)){
                    if(s->chroma_y_shift){
                        s->dsp.idct_put(dest_cb, uvlinesize, block[4]);
                        s->dsp.idct_put(dest_cr, uvlinesize, block[5]);
                    }else{

                        dct_linesize = uvlinesize << s->interlaced_dct;
                        dct_offset   = s->interlaced_dct ? uvlinesize : uvlinesize*block_size;

                        s->dsp.idct_put(dest_cb,              dct_linesize, block[4]);
                        s->dsp.idct_put(dest_cr,              dct_linesize, block[5]);
                        s->dsp.idct_put(dest_cb + dct_offset, dct_linesize, block[6]);
                        s->dsp.idct_put(dest_cr + dct_offset, dct_linesize, block[7]);
                        if(!s->chroma_x_shift){//Chroma444
                            s->dsp.idct_put(dest_cb + block_size,              dct_linesize, block[8]);
                            s->dsp.idct_put(dest_cr + block_size,              dct_linesize, block[9]);
                            s->dsp.idct_put(dest_cb + block_size + dct_offset, dct_linesize, block[10]);
                            s->dsp.idct_put(dest_cr + block_size + dct_offset, dct_linesize, block[11]);
                        }
                    }
                }//gray
            }
        }
skip_idct:
        if(!readable){
            s->hdsp.put_pixels_tab[0][0](s->dest[0], dest_y ,   linesize,16);
            s->hdsp.put_pixels_tab[s->chroma_x_shift][0](s->dest[1], dest_cb, uvlinesize,16 >> s->chroma_y_shift);
            s->hdsp.put_pixels_tab[s->chroma_x_shift][0](s->dest[2], dest_cr, uvlinesize,16 >> s->chroma_y_shift);
        }
    }
}

void ff_MPV_decode_mb(MpegEncContext *s, int16_t block[12][64]){
#if !CONFIG_SMALL
    if(s->out_format == FMT_MPEG1) {
        if(s->avctx->lowres) MPV_decode_mb_internal(s, block, 1, 1);
        else                 MPV_decode_mb_internal(s, block, 0, 1);
    } else
#endif
    if(s->avctx->lowres) MPV_decode_mb_internal(s, block, 1, 0);
    else                  MPV_decode_mb_internal(s, block, 0, 0);
}

/**
 * @param h is the normal height, this will be reduced automatically if needed for the last row
 */
void ff_draw_horiz_band(AVCodecContext *avctx, DSPContext *dsp, Picture *cur,
                        Picture *last, int y, int h, int picture_structure,
                        int first_field, int draw_edges, int low_delay,
                        int v_edge_pos, int h_edge_pos)
{
    const AVPixFmtDescriptor *desc = av_pix_fmt_desc_get(avctx->pix_fmt);
    int hshift = desc->log2_chroma_w;
    int vshift = desc->log2_chroma_h;
    const int field_pic = picture_structure != PICT_FRAME;
    if(field_pic){
        h <<= 1;
        y <<= 1;
    }

    if (!avctx->hwaccel &&
        !(avctx->codec->capabilities & CODEC_CAP_HWACCEL_VDPAU) &&
        draw_edges &&
        cur->reference &&
        !(avctx->flags & CODEC_FLAG_EMU_EDGE)) {
        int *linesize = cur->f.linesize;
        int sides = 0, edge_h;
        if (y==0) sides |= EDGE_TOP;
        if (y + h >= v_edge_pos)
            sides |= EDGE_BOTTOM;

        edge_h= FFMIN(h, v_edge_pos - y);

        dsp->draw_edges(cur->f.data[0] + y * linesize[0],
                        linesize[0], h_edge_pos, edge_h,
                        EDGE_WIDTH, EDGE_WIDTH, sides);
        dsp->draw_edges(cur->f.data[1] + (y >> vshift) * linesize[1],
                        linesize[1], h_edge_pos >> hshift, edge_h >> vshift,
                        EDGE_WIDTH >> hshift, EDGE_WIDTH >> vshift, sides);
        dsp->draw_edges(cur->f.data[2] + (y >> vshift) * linesize[2],
                        linesize[2], h_edge_pos >> hshift, edge_h >> vshift,
                        EDGE_WIDTH >> hshift, EDGE_WIDTH >> vshift, sides);
    }

    h = FFMIN(h, avctx->height - y);

    if(field_pic && first_field && !(avctx->slice_flags&SLICE_FLAG_ALLOW_FIELD)) return;

    if (avctx->draw_horiz_band) {
        AVFrame *src;
        int offset[AV_NUM_DATA_POINTERS];
        int i;

        if(cur->f.pict_type == AV_PICTURE_TYPE_B || low_delay ||
           (avctx->slice_flags & SLICE_FLAG_CODED_ORDER))
            src = &cur->f;
        else if (last)
            src = &last->f;
        else
            return;

        if (cur->f.pict_type == AV_PICTURE_TYPE_B &&
            picture_structure == PICT_FRAME &&
            avctx->codec_id != AV_CODEC_ID_SVQ3) {
            for (i = 0; i < AV_NUM_DATA_POINTERS; i++)
                offset[i] = 0;
        }else{
            offset[0]= y * src->linesize[0];
            offset[1]=
            offset[2]= (y >> vshift) * src->linesize[1];
            for (i = 3; i < AV_NUM_DATA_POINTERS; i++)
                offset[i] = 0;
        }

        emms_c();

        avctx->draw_horiz_band(avctx, src, offset,
                               y, picture_structure, h);
    }
}

void ff_mpeg_draw_horiz_band(MpegEncContext *s, int y, int h)
{
    int draw_edges = s->unrestricted_mv && !s->intra_only;
    ff_draw_horiz_band(s->avctx, &s->dsp, s->current_picture_ptr,
                       s->last_picture_ptr, y, h, s->picture_structure,
                       s->first_field, draw_edges, s->low_delay,
                       s->v_edge_pos, s->h_edge_pos);
}

void ff_init_block_index(MpegEncContext *s){ //FIXME maybe rename
    const int linesize   = s->current_picture.f.linesize[0]; //not s->linesize as this would be wrong for field pics
    const int uvlinesize = s->current_picture.f.linesize[1];
    const int mb_size= 4 - s->avctx->lowres;

    s->block_index[0]= s->b8_stride*(s->mb_y*2    ) - 2 + s->mb_x*2;
    s->block_index[1]= s->b8_stride*(s->mb_y*2    ) - 1 + s->mb_x*2;
    s->block_index[2]= s->b8_stride*(s->mb_y*2 + 1) - 2 + s->mb_x*2;
    s->block_index[3]= s->b8_stride*(s->mb_y*2 + 1) - 1 + s->mb_x*2;
    s->block_index[4]= s->mb_stride*(s->mb_y + 1)                + s->b8_stride*s->mb_height*2 + s->mb_x - 1;
    s->block_index[5]= s->mb_stride*(s->mb_y + s->mb_height + 2) + s->b8_stride*s->mb_height*2 + s->mb_x - 1;
    //block_index is not used by mpeg2, so it is not affected by chroma_format

    s->dest[0] = s->current_picture.f.data[0] + ((s->mb_x - 1) <<  mb_size);
    s->dest[1] = s->current_picture.f.data[1] + ((s->mb_x - 1) << (mb_size - s->chroma_x_shift));
    s->dest[2] = s->current_picture.f.data[2] + ((s->mb_x - 1) << (mb_size - s->chroma_x_shift));

    if(!(s->pict_type==AV_PICTURE_TYPE_B && s->avctx->draw_horiz_band && s->picture_structure==PICT_FRAME))
    {
        if(s->picture_structure==PICT_FRAME){
        s->dest[0] += s->mb_y *   linesize << mb_size;
        s->dest[1] += s->mb_y * uvlinesize << (mb_size - s->chroma_y_shift);
        s->dest[2] += s->mb_y * uvlinesize << (mb_size - s->chroma_y_shift);
        }else{
            s->dest[0] += (s->mb_y>>1) *   linesize << mb_size;
            s->dest[1] += (s->mb_y>>1) * uvlinesize << (mb_size - s->chroma_y_shift);
            s->dest[2] += (s->mb_y>>1) * uvlinesize << (mb_size - s->chroma_y_shift);
            av_assert1((s->mb_y&1) == (s->picture_structure == PICT_BOTTOM_FIELD));
        }
    }
}

/**
 * Permute an 8x8 block.
 * @param block the block which will be permuted according to the given permutation vector
 * @param permutation the permutation vector
 * @param last the last non zero coefficient in scantable order, used to speed the permutation up
 * @param scantable the used scantable, this is only used to speed the permutation up, the block is not
 *                  (inverse) permutated to scantable order!
 */
void ff_block_permute(int16_t *block, uint8_t *permutation, const uint8_t *scantable, int last)
{
    int i;
    int16_t temp[64];

    if(last<=0) return;
    //if(permutation[1]==1) return; //FIXME it is ok but not clean and might fail for some permutations

    for(i=0; i<=last; i++){
        const int j= scantable[i];
        temp[j]= block[j];
        block[j]=0;
    }

    for(i=0; i<=last; i++){
        const int j= scantable[i];
        const int perm_j= permutation[j];
        block[perm_j]= temp[j];
    }
}

void ff_mpeg_flush(AVCodecContext *avctx){
    int i;
    MpegEncContext *s = avctx->priv_data;

    if(s==NULL || s->picture==NULL)
        return;

    for (i = 0; i < MAX_PICTURE_COUNT; i++)
        ff_mpeg_unref_picture(s, &s->picture[i]);
    s->current_picture_ptr = s->last_picture_ptr = s->next_picture_ptr = NULL;

    ff_mpeg_unref_picture(s, &s->current_picture);
    ff_mpeg_unref_picture(s, &s->last_picture);
    ff_mpeg_unref_picture(s, &s->next_picture);

    s->mb_x= s->mb_y= 0;
    s->closed_gop= 0;

    s->parse_context.state= -1;
    s->parse_context.frame_start_found= 0;
    s->parse_context.overread= 0;
    s->parse_context.overread_index= 0;
    s->parse_context.index= 0;
    s->parse_context.last_index= 0;
    s->bitstream_buffer_size=0;
    s->pp_time=0;
}

static void dct_unquantize_mpeg1_intra_c(MpegEncContext *s,
                                   int16_t *block, int n, int qscale)
{
    int i, level, nCoeffs;
    const uint16_t *quant_matrix;

    nCoeffs= s->block_last_index[n];

    block[0] *= n < 4 ? s->y_dc_scale : s->c_dc_scale;
    /* XXX: only mpeg1 */
    quant_matrix = s->intra_matrix;
    for(i=1;i<=nCoeffs;i++) {
        int j= s->intra_scantable.permutated[i];
        level = block[j];
        if (level) {
            if (level < 0) {
                level = -level;
                level = (int)(level * qscale * quant_matrix[j]) >> 3;
                level = (level - 1) | 1;
                level = -level;
            } else {
                level = (int)(level * qscale * quant_matrix[j]) >> 3;
                level = (level - 1) | 1;
            }
            block[j] = level;
        }
    }
}

static void dct_unquantize_mpeg1_inter_c(MpegEncContext *s,
                                   int16_t *block, int n, int qscale)
{
    int i, level, nCoeffs;
    const uint16_t *quant_matrix;

    nCoeffs= s->block_last_index[n];

    quant_matrix = s->inter_matrix;
    for(i=0; i<=nCoeffs; i++) {
        int j= s->intra_scantable.permutated[i];
        level = block[j];
        if (level) {
            if (level < 0) {
                level = -level;
                level = (((level << 1) + 1) * qscale *
                         ((int) (quant_matrix[j]))) >> 4;
                level = (level - 1) | 1;
                level = -level;
            } else {
                level = (((level << 1) + 1) * qscale *
                         ((int) (quant_matrix[j]))) >> 4;
                level = (level - 1) | 1;
            }
            block[j] = level;
        }
    }
}

static void dct_unquantize_mpeg2_intra_c(MpegEncContext *s,
                                   int16_t *block, int n, int qscale)
{
    int i, level, nCoeffs;
    const uint16_t *quant_matrix;

    if(s->alternate_scan) nCoeffs= 63;
    else nCoeffs= s->block_last_index[n];

    block[0] *= n < 4 ? s->y_dc_scale : s->c_dc_scale;
    quant_matrix = s->intra_matrix;
    for(i=1;i<=nCoeffs;i++) {
        int j= s->intra_scantable.permutated[i];
        level = block[j];
        if (level) {
            if (level < 0) {
                level = -level;
                level = (int)(level * qscale * quant_matrix[j]) >> 3;
                level = -level;
            } else {
                level = (int)(level * qscale * quant_matrix[j]) >> 3;
            }
            block[j] = level;
        }
    }
}

static void dct_unquantize_mpeg2_intra_bitexact(MpegEncContext *s,
                                   int16_t *block, int n, int qscale)
{
    int i, level, nCoeffs;
    const uint16_t *quant_matrix;
    int sum=-1;

    if(s->alternate_scan) nCoeffs= 63;
    else nCoeffs= s->block_last_index[n];

    block[0] *= n < 4 ? s->y_dc_scale : s->c_dc_scale;
    sum += block[0];
    quant_matrix = s->intra_matrix;
    for(i=1;i<=nCoeffs;i++) {
        int j= s->intra_scantable.permutated[i];
        level = block[j];
        if (level) {
            if (level < 0) {
                level = -level;
                level = (int)(level * qscale * quant_matrix[j]) >> 3;
                level = -level;
            } else {
                level = (int)(level * qscale * quant_matrix[j]) >> 3;
            }
            block[j] = level;
            sum+=level;
        }
    }
    block[63]^=sum&1;
}

static void dct_unquantize_mpeg2_inter_c(MpegEncContext *s,
                                   int16_t *block, int n, int qscale)
{
    int i, level, nCoeffs;
    const uint16_t *quant_matrix;
    int sum=-1;

    if(s->alternate_scan) nCoeffs= 63;
    else nCoeffs= s->block_last_index[n];

    quant_matrix = s->inter_matrix;
    for(i=0; i<=nCoeffs; i++) {
        int j= s->intra_scantable.permutated[i];
        level = block[j];
        if (level) {
            if (level < 0) {
                level = -level;
                level = (((level << 1) + 1) * qscale *
                         ((int) (quant_matrix[j]))) >> 4;
                level = -level;
            } else {
                level = (((level << 1) + 1) * qscale *
                         ((int) (quant_matrix[j]))) >> 4;
            }
            block[j] = level;
            sum+=level;
        }
    }
    block[63]^=sum&1;
}

static void dct_unquantize_h263_intra_c(MpegEncContext *s,
                                  int16_t *block, int n, int qscale)
{
    int i, level, qmul, qadd;
    int nCoeffs;

    av_assert2(s->block_last_index[n]>=0 || s->h263_aic);

    qmul = qscale << 1;

    if (!s->h263_aic) {
        block[0] *= n < 4 ? s->y_dc_scale : s->c_dc_scale;
        qadd = (qscale - 1) | 1;
    }else{
        qadd = 0;
    }
    if(s->ac_pred)
        nCoeffs=63;
    else
        nCoeffs= s->inter_scantable.raster_end[ s->block_last_index[n] ];

    for(i=1; i<=nCoeffs; i++) {
        level = block[i];
        if (level) {
            if (level < 0) {
                level = level * qmul - qadd;
            } else {
                level = level * qmul + qadd;
            }
            block[i] = level;
        }
    }
}

static void dct_unquantize_h263_inter_c(MpegEncContext *s,
                                  int16_t *block, int n, int qscale)
{
    int i, level, qmul, qadd;
    int nCoeffs;

    av_assert2(s->block_last_index[n]>=0);

    qadd = (qscale - 1) | 1;
    qmul = qscale << 1;

    nCoeffs= s->inter_scantable.raster_end[ s->block_last_index[n] ];

    for(i=0; i<=nCoeffs; i++) {
        level = block[i];
        if (level) {
            if (level < 0) {
                level = level * qmul - qadd;
            } else {
                level = level * qmul + qadd;
            }
            block[i] = level;
        }
    }
}

/**
 * set qscale and update qscale dependent variables.
 */
void ff_set_qscale(MpegEncContext * s, int qscale)
{
    if (qscale < 1)
        qscale = 1;
    else if (qscale > 31)
        qscale = 31;

    s->qscale = qscale;
    s->chroma_qscale= s->chroma_qscale_table[qscale];

    s->y_dc_scale= s->y_dc_scale_table[ qscale ];
    s->c_dc_scale= s->c_dc_scale_table[ s->chroma_qscale ];
}

void ff_MPV_report_decode_progress(MpegEncContext *s)
{
    if (s->pict_type != AV_PICTURE_TYPE_B && !s->partitioned_frame && !s->er.error_occurred)
        ff_thread_report_progress(&s->current_picture_ptr->tf, s->mb_y, 0);
}

#if CONFIG_ERROR_RESILIENCE
void ff_mpeg_er_frame_start(MpegEncContext *s)
{
    ERContext *er = &s->er;

    er->cur_pic  = s->current_picture_ptr;
    er->last_pic = s->last_picture_ptr;
    er->next_pic = s->next_picture_ptr;

    er->pp_time           = s->pp_time;
    er->pb_time           = s->pb_time;
    er->quarter_sample    = s->quarter_sample;
    er->partitioned_frame = s->partitioned_frame;

    ff_er_frame_start(er);
}
#endif /* CONFIG_ERROR_RESILIENCE */<|MERGE_RESOLUTION|>--- conflicted
+++ resolved
@@ -388,11 +388,7 @@
         av_assert0(pic->f.data[0]);
         pic->shared = 1;
     } else {
-<<<<<<< HEAD
-        av_assert0(!pic->f.data[0]);
-=======
-        assert(!pic->f.buf[0]);
->>>>>>> a553c6a3
+        av_assert0(!pic->f.buf[0]);
 
         if (alloc_frame_buffer(s, pic) < 0)
             return -1;
@@ -1426,13 +1422,9 @@
 
 static inline int pic_is_unused(MpegEncContext *s, Picture *pic)
 {
-<<<<<<< HEAD
     if (pic == s->last_picture_ptr)
         return 0;
-    if (pic->f.data[0] == NULL)
-=======
     if (pic->f.buf[0] == NULL)
->>>>>>> a553c6a3
         return 1;
     if (pic->needs_realloc && !(pic->reference & DELAYED_PIC_REF))
         return 1;
@@ -1445,11 +1437,7 @@
 
     if (shared) {
         for (i = 0; i < MAX_PICTURE_COUNT; i++) {
-<<<<<<< HEAD
-            if (s->picture[i].f.data[0] == NULL && &s->picture[i] != s->last_picture_ptr)
-=======
-            if (s->picture[i].f.buf[0] == NULL)
->>>>>>> a553c6a3
+            if (s->picture[i].f.buf[0] == NULL && &s->picture[i] != s->last_picture_ptr)
                 return i;
         }
     } else {
@@ -1621,7 +1609,7 @@
         int h_chroma_shift, v_chroma_shift;
         av_pix_fmt_get_chroma_sub_sample(s->avctx->pix_fmt,
                                          &h_chroma_shift, &v_chroma_shift);
-        if (s->pict_type == AV_PICTURE_TYPE_B && s->next_picture_ptr && s->next_picture_ptr->f.data[0])
+        if (s->pict_type == AV_PICTURE_TYPE_B && s->next_picture_ptr && s->next_picture_ptr->f.buf[0])
             av_log(avctx, AV_LOG_DEBUG,
                    "allocating dummy last picture for B frame\n");
         else if (s->pict_type != AV_PICTURE_TYPE_I)
@@ -1699,17 +1687,8 @@
             return ret;
     }
 
-<<<<<<< HEAD
     av_assert0(s->pict_type == AV_PICTURE_TYPE_I || (s->last_picture_ptr &&
-                                                 s->last_picture_ptr->f.data[0]));
-=======
-    if (s->pict_type != AV_PICTURE_TYPE_I &&
-        !(s->last_picture_ptr && s->last_picture_ptr->f.buf[0])) {
-        av_log(s, AV_LOG_ERROR,
-               "Non-reference picture received and no reference available\n");
-        return AVERROR_INVALIDDATA;
-    }
->>>>>>> a553c6a3
+                                                 s->last_picture_ptr->f.buf[0]));
 
     if (s->picture_structure!= PICT_FRAME) {
         int i;
