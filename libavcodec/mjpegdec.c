/*
 * MJPEG decoder
 * Copyright (c) 2000, 2001 Fabrice Bellard
 * Copyright (c) 2003 Alex Beregszaszi
 * Copyright (c) 2003-2004 Michael Niedermayer
 *
 * Support for external huffman table, various fixes (AVID workaround),
 * aspecting, new decode_frame mechanism and apple mjpeg-b support
 *                                  by Alex Beregszaszi
 *
 * This file is part of FFmpeg.
 *
 * FFmpeg is free software; you can redistribute it and/or
 * modify it under the terms of the GNU Lesser General Public
 * License as published by the Free Software Foundation; either
 * version 2.1 of the License, or (at your option) any later version.
 *
 * FFmpeg is distributed in the hope that it will be useful,
 * but WITHOUT ANY WARRANTY; without even the implied warranty of
 * MERCHANTABILITY or FITNESS FOR A PARTICULAR PURPOSE.  See the GNU
 * Lesser General Public License for more details.
 *
 * You should have received a copy of the GNU Lesser General Public
 * License along with FFmpeg; if not, write to the Free Software
 * Foundation, Inc., 51 Franklin Street, Fifth Floor, Boston, MA 02110-1301 USA
 */

/**
 * @file
 * MJPEG decoder.
 */

#include "libavutil/imgutils.h"
#include "libavutil/avassert.h"
#include "libavutil/opt.h"
#include "avcodec.h"
#include "dsputil.h"
#include "mjpeg.h"
#include "mjpegdec.h"
#include "jpeglsdec.h"


static int build_vlc(VLC *vlc, const uint8_t *bits_table,
                     const uint8_t *val_table, int nb_codes,
                     int use_static, int is_ac)
{
    uint8_t huff_size[256] = { 0 };
    uint16_t huff_code[256];
    uint16_t huff_sym[256];
    int i;

    av_assert0(nb_codes <= 256);

    ff_mjpeg_build_huffman_codes(huff_size, huff_code, bits_table, val_table);

    for (i = 0; i < 256; i++)
        huff_sym[i] = i + 16 * is_ac;

    if (is_ac)
        huff_sym[0] = 16 * 256;

    return ff_init_vlc_sparse(vlc, 9, nb_codes, huff_size, 1, 1,
                              huff_code, 2, 2, huff_sym, 2, 2, use_static);
}

static void build_basic_mjpeg_vlc(MJpegDecodeContext *s)
{
    build_vlc(&s->vlcs[0][0], avpriv_mjpeg_bits_dc_luminance,
              avpriv_mjpeg_val_dc, 12, 0, 0);
    build_vlc(&s->vlcs[0][1], avpriv_mjpeg_bits_dc_chrominance,
              avpriv_mjpeg_val_dc, 12, 0, 0);
    build_vlc(&s->vlcs[1][0], avpriv_mjpeg_bits_ac_luminance,
              avpriv_mjpeg_val_ac_luminance, 251, 0, 1);
    build_vlc(&s->vlcs[1][1], avpriv_mjpeg_bits_ac_chrominance,
              avpriv_mjpeg_val_ac_chrominance, 251, 0, 1);
    build_vlc(&s->vlcs[2][0], avpriv_mjpeg_bits_ac_luminance,
              avpriv_mjpeg_val_ac_luminance, 251, 0, 0);
    build_vlc(&s->vlcs[2][1], avpriv_mjpeg_bits_ac_chrominance,
              avpriv_mjpeg_val_ac_chrominance, 251, 0, 0);
}

av_cold int ff_mjpeg_decode_init(AVCodecContext *avctx)
{
    MJpegDecodeContext *s = avctx->priv_data;

    if (!s->picture_ptr)
        s->picture_ptr = &s->picture;
    avcodec_get_frame_defaults(&s->picture);

    s->avctx = avctx;
    ff_dsputil_init(&s->dsp, avctx);
    ff_init_scantable(s->dsp.idct_permutation, &s->scantable, ff_zigzag_direct);
    s->buffer_size   = 0;
    s->buffer        = NULL;
    s->start_code    = -1;
    s->first_picture = 1;
    s->org_height    = avctx->coded_height;
    avctx->chroma_sample_location = AVCHROMA_LOC_CENTER;

    build_basic_mjpeg_vlc(s);

    if (s->extern_huff) {
        av_log(avctx, AV_LOG_INFO, "using external huffman table\n");
        init_get_bits(&s->gb, avctx->extradata, avctx->extradata_size * 8);
        if (ff_mjpeg_decode_dht(s)) {
            av_log(avctx, AV_LOG_ERROR,
                   "error using external huffman table, switching back to internal\n");
            build_basic_mjpeg_vlc(s);
        }
    }
    if (avctx->field_order == AV_FIELD_BB) { /* quicktime icefloe 019 */
        s->interlace_polarity = 1;           /* bottom field first */
        av_log(avctx, AV_LOG_DEBUG, "bottom field first\n");
    }
    if (avctx->codec->id == AV_CODEC_ID_AMV)
        s->flipped = 1;

    return 0;
}


/* quantize tables */
int ff_mjpeg_decode_dqt(MJpegDecodeContext *s)
{
    int len, index, i, j;

    len = get_bits(&s->gb, 16) - 2;

    while (len >= 65) {
        /* only 8 bit precision handled */
        if (get_bits(&s->gb, 4) != 0) {
            av_log(s->avctx, AV_LOG_ERROR, "dqt: 16bit precision\n");
            return -1;
        }
        index = get_bits(&s->gb, 4);
        if (index >= 4)
            return -1;
        av_log(s->avctx, AV_LOG_DEBUG, "index=%d\n", index);
        /* read quant table */
        for (i = 0; i < 64; i++) {
            j = s->scantable.permutated[i];
            s->quant_matrixes[index][j] = get_bits(&s->gb, 8);
        }

        // XXX FIXME finetune, and perhaps add dc too
        s->qscale[index] = FFMAX(s->quant_matrixes[index][s->scantable.permutated[1]],
                                 s->quant_matrixes[index][s->scantable.permutated[8]]) >> 1;
        av_log(s->avctx, AV_LOG_DEBUG, "qscale[%d]: %d\n",
               index, s->qscale[index]);
        len -= 65;
    }
    return 0;
}

/* decode huffman tables and build VLC decoders */
int ff_mjpeg_decode_dht(MJpegDecodeContext *s)
{
    int len, index, i, class, n, v, code_max;
    uint8_t bits_table[17];
    uint8_t val_table[256];
    int ret = 0;

    len = get_bits(&s->gb, 16) - 2;

    while (len > 0) {
        if (len < 17)
            return AVERROR_INVALIDDATA;
        class = get_bits(&s->gb, 4);
        if (class >= 2)
            return AVERROR_INVALIDDATA;
        index = get_bits(&s->gb, 4);
        if (index >= 4)
            return AVERROR_INVALIDDATA;
        n = 0;
        for (i = 1; i <= 16; i++) {
            bits_table[i] = get_bits(&s->gb, 8);
            n += bits_table[i];
        }
        len -= 17;
        if (len < n || n > 256)
            return AVERROR_INVALIDDATA;

        code_max = 0;
        for (i = 0; i < n; i++) {
            v = get_bits(&s->gb, 8);
            if (v > code_max)
                code_max = v;
            val_table[i] = v;
        }
        len -= n;

        /* build VLC and flush previous vlc if present */
        ff_free_vlc(&s->vlcs[class][index]);
        av_log(s->avctx, AV_LOG_DEBUG, "class=%d index=%d nb_codes=%d\n",
               class, index, code_max + 1);
        if ((ret = build_vlc(&s->vlcs[class][index], bits_table, val_table,
                             code_max + 1, 0, class > 0)) < 0)
            return ret;

        if (class > 0) {
            ff_free_vlc(&s->vlcs[2][index]);
            if ((ret = build_vlc(&s->vlcs[2][index], bits_table, val_table,
                                 code_max + 1, 0, 0)) < 0)
                return ret;
        }
    }
    return 0;
}

int ff_mjpeg_decode_sof(MJpegDecodeContext *s)
{
    int len, nb_components, i, width, height, pix_fmt_id;

    s->cur_scan = 0;
    s->upscale_h = s->upscale_v = 0;

    /* XXX: verify len field validity */
    len     = get_bits(&s->gb, 16);
    s->bits = get_bits(&s->gb, 8);

    if (s->pegasus_rct)
        s->bits = 9;
    if (s->bits == 9 && !s->pegasus_rct)
        s->rct  = 1;    // FIXME ugly

    if (s->bits != 8 && !s->lossless) {
        av_log(s->avctx, AV_LOG_ERROR, "only 8 bits/component accepted\n");
        return -1;
    }

    if(s->lossless && s->avctx->lowres){
        av_log(s->avctx, AV_LOG_ERROR, "lowres is not possible with lossless jpeg\n");
        return -1;
    }

    height = get_bits(&s->gb, 16);
    width  = get_bits(&s->gb, 16);

    // HACK for odd_height.mov
    if (s->interlaced && s->width == width && s->height == height + 1)
        height= s->height;

    av_log(s->avctx, AV_LOG_DEBUG, "sof0: picture: %dx%d\n", width, height);
    if (av_image_check_size(width, height, 0, s->avctx))
        return AVERROR_INVALIDDATA;

    nb_components = get_bits(&s->gb, 8);
    if (nb_components <= 0 ||
        nb_components > MAX_COMPONENTS)
        return -1;
    if (s->interlaced && (s->bottom_field == !s->interlace_polarity)) {
        if (nb_components != s->nb_components) {
            av_log(s->avctx, AV_LOG_ERROR, "nb_components changing in interlaced picture\n");
            return AVERROR_INVALIDDATA;
        }
    }
    if (s->ls && !(s->bits <= 8 || nb_components == 1)) {
        av_log_missing_feature(s->avctx,
                               "only <= 8 bits/component or "
                               "16-bit gray accepted for JPEG-LS\n", 0);
        return AVERROR_PATCHWELCOME;
    }
    s->nb_components = nb_components;
    s->h_max         = 1;
    s->v_max         = 1;
    for (i = 0; i < nb_components; i++) {
        /* component id */
        s->component_id[i] = get_bits(&s->gb, 8) - 1;
        s->h_count[i]      = get_bits(&s->gb, 4);
        s->v_count[i]      = get_bits(&s->gb, 4);
        /* compute hmax and vmax (only used in interleaved case) */
        if (s->h_count[i] > s->h_max)
            s->h_max = s->h_count[i];
        if (s->v_count[i] > s->v_max)
            s->v_max = s->v_count[i];
        if (!s->h_count[i] || !s->v_count[i]) {
            av_log(s->avctx, AV_LOG_ERROR, "h/v_count is 0\n");
            return -1;
        }
        s->quant_index[i] = get_bits(&s->gb, 8);
        if (s->quant_index[i] >= 4)
            return AVERROR_INVALIDDATA;
        av_log(s->avctx, AV_LOG_DEBUG, "component %d %d:%d id: %d quant:%d\n",
               i, s->h_count[i], s->v_count[i],
               s->component_id[i], s->quant_index[i]);
    }

    if (s->ls && (s->h_max > 1 || s->v_max > 1)) {
        av_log_missing_feature(s->avctx,
                               "Subsampling in JPEG-LS is not supported.\n", 0);
        return AVERROR_PATCHWELCOME;
    }

    if (s->v_max == 1 && s->h_max == 1 && s->lossless==1 && nb_components==3)
        s->rgb = 1;

    /* if different size, realloc/alloc picture */
    /* XXX: also check h_count and v_count */
    if (width != s->width || height != s->height) {
        av_freep(&s->qscale_table);

        s->width      = width;
        s->height     = height;
        s->interlaced = 0;

        /* test interlaced mode */
        if (s->first_picture   &&
            s->org_height != 0 &&
            s->height < ((s->org_height * 3) / 4)) {
            s->interlaced                    = 1;
            s->bottom_field                  = s->interlace_polarity;
            s->picture_ptr->interlaced_frame = 1;
            s->picture_ptr->top_field_first  = !s->interlace_polarity;
            height *= 2;
        }

        avcodec_set_dimensions(s->avctx, width, height);

        s->qscale_table  = av_mallocz((s->width + 15) / 16);
        s->first_picture = 0;
    }

    if (s->interlaced && (s->bottom_field == !s->interlace_polarity)) {
        if (s->progressive) {
            av_log_ask_for_sample(s->avctx, "progressively coded interlaced pictures not supported\n");
            return AVERROR_INVALIDDATA;
        }
    } else{
    /* XXX: not complete test ! */
    pix_fmt_id = (s->h_count[0] << 28) | (s->v_count[0] << 24) |
                 (s->h_count[1] << 20) | (s->v_count[1] << 16) |
                 (s->h_count[2] << 12) | (s->v_count[2] <<  8) |
                 (s->h_count[3] <<  4) |  s->v_count[3];
    av_log(s->avctx, AV_LOG_DEBUG, "pix fmt id %x\n", pix_fmt_id);
    /* NOTE we do not allocate pictures large enough for the possible
     * padding of h/v_count being 4 */
    if (!(pix_fmt_id & 0xD0D0D0D0))
        pix_fmt_id -= (pix_fmt_id & 0xF0F0F0F0) >> 1;
    if (!(pix_fmt_id & 0x0D0D0D0D))
        pix_fmt_id -= (pix_fmt_id & 0x0F0F0F0F) >> 1;

    switch (pix_fmt_id) {
    case 0x11111100:
        if (s->rgb)
            s->avctx->pix_fmt = PIX_FMT_BGR24;
        else {
            if (s->component_id[0] == 'Q' && s->component_id[1] == 'F' && s->component_id[2] == 'A') {
                s->avctx->pix_fmt = PIX_FMT_GBR24P;
            } else {
            s->avctx->pix_fmt = s->cs_itu601 ? PIX_FMT_YUV444P : PIX_FMT_YUVJ444P;
            s->avctx->color_range = s->cs_itu601 ? AVCOL_RANGE_MPEG : AVCOL_RANGE_JPEG;
            }
        }
        av_assert0(s->nb_components == 3);
        break;
    case 0x12121100:
    case 0x22122100:
        s->avctx->pix_fmt = s->cs_itu601 ? PIX_FMT_YUV444P : PIX_FMT_YUVJ444P;
        s->avctx->color_range = s->cs_itu601 ? AVCOL_RANGE_MPEG : AVCOL_RANGE_JPEG;
        s->upscale_v = 2;
        s->upscale_h = (pix_fmt_id == 0x22122100);
        s->chroma_height = s->height;
        break;
    case 0x21211100:
    case 0x22211200:
        s->avctx->pix_fmt = s->cs_itu601 ? PIX_FMT_YUV444P : PIX_FMT_YUVJ444P;
        s->avctx->color_range = s->cs_itu601 ? AVCOL_RANGE_MPEG : AVCOL_RANGE_JPEG;
        s->upscale_v = (pix_fmt_id == 0x22211200);
        s->upscale_h = 2;
        s->chroma_height = s->height;
        break;
    case 0x22221100:
        s->avctx->pix_fmt = s->cs_itu601 ? PIX_FMT_YUV444P : PIX_FMT_YUVJ444P;
        s->avctx->color_range = s->cs_itu601 ? AVCOL_RANGE_MPEG : AVCOL_RANGE_JPEG;
        s->upscale_v = 2;
        s->upscale_h = 2;
        s->chroma_height = s->height / 2;
        break;
    case 0x11000000:
        if(s->bits <= 8)
            s->avctx->pix_fmt = PIX_FMT_GRAY8;
        else
            s->avctx->pix_fmt = PIX_FMT_GRAY16;
        break;
    case 0x12111100:
    case 0x22211100:
    case 0x22112100:
        s->avctx->pix_fmt = s->cs_itu601 ? PIX_FMT_YUV440P : PIX_FMT_YUVJ440P;
        s->avctx->color_range = s->cs_itu601 ? AVCOL_RANGE_MPEG : AVCOL_RANGE_JPEG;
        s->upscale_h = (pix_fmt_id == 0x22211100) * 2 + (pix_fmt_id == 0x22112100);
        s->chroma_height = s->height / 2;
        break;
    case 0x21111100:
        s->avctx->pix_fmt = s->cs_itu601 ? PIX_FMT_YUV422P : PIX_FMT_YUVJ422P;
        s->avctx->color_range = s->cs_itu601 ? AVCOL_RANGE_MPEG : AVCOL_RANGE_JPEG;
        break;
    case 0x22121100:
    case 0x22111200:
        s->avctx->pix_fmt = s->cs_itu601 ? PIX_FMT_YUV422P : PIX_FMT_YUVJ422P;
        s->avctx->color_range = s->cs_itu601 ? AVCOL_RANGE_MPEG : AVCOL_RANGE_JPEG;
        s->upscale_v = (pix_fmt_id == 0x22121100) + 1;
        break;
    case 0x22111100:
        s->avctx->pix_fmt = s->cs_itu601 ? PIX_FMT_YUV420P : PIX_FMT_YUVJ420P;
        s->avctx->color_range = s->cs_itu601 ? AVCOL_RANGE_MPEG : AVCOL_RANGE_JPEG;
        break;
    default:
        av_log(s->avctx, AV_LOG_ERROR, "Unhandled pixel format 0x%x\n", pix_fmt_id);
        return AVERROR_PATCHWELCOME;
    }
    if ((s->upscale_h || s->upscale_v) && s->avctx->lowres) {
        av_log(s->avctx, AV_LOG_ERROR, "lowres not supported for weird subsampling\n");
        return AVERROR_PATCHWELCOME;
    }
    if (s->ls) {
        s->upscale_h = s->upscale_v = 0;
        if (s->nb_components > 1)
            s->avctx->pix_fmt = PIX_FMT_RGB24;
        else if (s->bits <= 8)
            s->avctx->pix_fmt = PIX_FMT_GRAY8;
        else
            s->avctx->pix_fmt = PIX_FMT_GRAY16;
    }

    if (s->picture_ptr->data[0])
        s->avctx->release_buffer(s->avctx, s->picture_ptr);

    if (s->avctx->get_buffer(s->avctx, s->picture_ptr) < 0) {
        av_log(s->avctx, AV_LOG_ERROR, "get_buffer() failed\n");
        return -1;
    }
    s->picture_ptr->pict_type = AV_PICTURE_TYPE_I;
    s->picture_ptr->key_frame = 1;
    s->got_picture            = 1;

    for (i = 0; i < 3; i++)
        s->linesize[i] = s->picture_ptr->linesize[i] << s->interlaced;

    av_dlog(s->avctx, "%d %d %d %d %d %d\n",
            s->width, s->height, s->linesize[0], s->linesize[1],
            s->interlaced, s->avctx->height);

    if (len != (8 + (3 * nb_components)))
        av_log(s->avctx, AV_LOG_DEBUG, "decode_sof0: error, len(%d) mismatch\n", len);
    }

    /* totally blank picture as progressive JPEG will only add details to it */
    if (s->progressive) {
        int bw = (width  + s->h_max * 8 - 1) / (s->h_max * 8);
        int bh = (height + s->v_max * 8 - 1) / (s->v_max * 8);
        for (i = 0; i < s->nb_components; i++) {
            int size = bw * bh * s->h_count[i] * s->v_count[i];
            av_freep(&s->blocks[i]);
            av_freep(&s->last_nnz[i]);
            s->blocks[i]       = av_malloc(size * sizeof(**s->blocks));
            s->last_nnz[i]     = av_mallocz(size * sizeof(**s->last_nnz));
            s->block_stride[i] = bw * s->h_count[i];
        }
        memset(s->coefs_finished, 0, sizeof(s->coefs_finished));
    }
    return 0;
}

static inline int mjpeg_decode_dc(MJpegDecodeContext *s, int dc_index)
{
    int code;
    code = get_vlc2(&s->gb, s->vlcs[0][dc_index].table, 9, 2);
    if (code < 0) {
        av_log(s->avctx, AV_LOG_WARNING,
               "mjpeg_decode_dc: bad vlc: %d:%d (%p)\n",
               0, dc_index, &s->vlcs[0][dc_index]);
        return 0xffff;
    }

    if (code)
        return get_xbits(&s->gb, code);
    else
        return 0;
}

/* decode block and dequantize */
static int decode_block(MJpegDecodeContext *s, DCTELEM *block, int component,
                        int dc_index, int ac_index, int16_t *quant_matrix)
{
    int code, i, j, level, val;

    /* DC coef */
    val = mjpeg_decode_dc(s, dc_index);
    if (val == 0xffff) {
        av_log(s->avctx, AV_LOG_ERROR, "error dc\n");
        return AVERROR_INVALIDDATA;
    }
    val = val * quant_matrix[0] + s->last_dc[component];
    s->last_dc[component] = val;
    block[0] = val;
    /* AC coefs */
    i = 0;
    {OPEN_READER(re, &s->gb);
    do {
        UPDATE_CACHE(re, &s->gb);
        GET_VLC(code, re, &s->gb, s->vlcs[1][ac_index].table, 9, 2);

        i += ((unsigned)code) >> 4;
            code &= 0xf;
        if (code) {
            if (code > MIN_CACHE_BITS - 16)
                UPDATE_CACHE(re, &s->gb);

            {
                int cache = GET_CACHE(re, &s->gb);
                int sign  = (~cache) >> 31;
                level     = (NEG_USR32(sign ^ cache,code) ^ sign) - sign;
            }

            LAST_SKIP_BITS(re, &s->gb, code);

            if (i > 63) {
                av_log(s->avctx, AV_LOG_ERROR, "error count: %d\n", i);
                return AVERROR_INVALIDDATA;
            }
            j        = s->scantable.permutated[i];
            block[j] = level * quant_matrix[j];
        }
    } while (i < 63);
    CLOSE_READER(re, &s->gb);}

    return 0;
}

static int decode_dc_progressive(MJpegDecodeContext *s, DCTELEM *block,
                                 int component, int dc_index,
                                 int16_t *quant_matrix, int Al)
{
    int val;
    s->dsp.clear_block(block);
    val = mjpeg_decode_dc(s, dc_index);
    if (val == 0xffff) {
        av_log(s->avctx, AV_LOG_ERROR, "error dc\n");
        return AVERROR_INVALIDDATA;
    }
    val = (val * quant_matrix[0] << Al) + s->last_dc[component];
    s->last_dc[component] = val;
    block[0] = val;
    return 0;
}

/* decode block and dequantize - progressive JPEG version */
static int decode_block_progressive(MJpegDecodeContext *s, DCTELEM *block,
                                    uint8_t *last_nnz, int ac_index,
                                    int16_t *quant_matrix,
                                    int ss, int se, int Al, int *EOBRUN)
{
    int code, i, j, level, val, run;

    if (*EOBRUN) {
        (*EOBRUN)--;
        return 0;
    }

    {
        OPEN_READER(re, &s->gb);
        for (i = ss; ; i++) {
            UPDATE_CACHE(re, &s->gb);
            GET_VLC(code, re, &s->gb, s->vlcs[2][ac_index].table, 9, 2);

            run = ((unsigned) code) >> 4;
            code &= 0xF;
            if (code) {
                i += run;
                if (code > MIN_CACHE_BITS - 16)
                    UPDATE_CACHE(re, &s->gb);

                {
                    int cache = GET_CACHE(re, &s->gb);
                    int sign  = (~cache) >> 31;
                    level     = (NEG_USR32(sign ^ cache,code) ^ sign) - sign;
                }

                LAST_SKIP_BITS(re, &s->gb, code);

                if (i >= se) {
                    if (i == se) {
                        j = s->scantable.permutated[se];
                        block[j] = level * quant_matrix[j] << Al;
                        break;
                    }
                    av_log(s->avctx, AV_LOG_ERROR, "error count: %d\n", i);
                    return AVERROR_INVALIDDATA;
                }
                j = s->scantable.permutated[i];
                block[j] = level * quant_matrix[j] << Al;
            } else {
                if (run == 0xF) {// ZRL - skip 15 coefficients
                    i += 15;
                    if (i >= se) {
                        av_log(s->avctx, AV_LOG_ERROR, "ZRL overflow: %d\n", i);
                        return AVERROR_INVALIDDATA;
                    }
                } else {
                    val = (1 << run);
                    if (run) {
                        UPDATE_CACHE(re, &s->gb);
                        val += NEG_USR32(GET_CACHE(re, &s->gb), run);
                        LAST_SKIP_BITS(re, &s->gb, run);
                    }
                    *EOBRUN = val - 1;
                    break;
                }
            }
        }
        CLOSE_READER(re, &s->gb);
    }

    if (i > *last_nnz)
        *last_nnz = i;

    return 0;
}

#define REFINE_BIT(j) {                                             \
    UPDATE_CACHE(re, &s->gb);                                       \
    sign = block[j] >> 15;                                          \
    block[j] += SHOW_UBITS(re, &s->gb, 1) *                         \
                ((quant_matrix[j] ^ sign) - sign) << Al;            \
    LAST_SKIP_BITS(re, &s->gb, 1);                                  \
}

#define ZERO_RUN                                                    \
for (; ; i++) {                                                     \
    if (i > last) {                                                 \
        i += run;                                                   \
        if (i > se) {                                               \
            av_log(s->avctx, AV_LOG_ERROR, "error count: %d\n", i); \
            return -1;                                              \
        }                                                           \
        break;                                                      \
    }                                                               \
    j = s->scantable.permutated[i];                                 \
    if (block[j])                                                   \
        REFINE_BIT(j)                                               \
    else if (run-- == 0)                                            \
        break;                                                      \
}

/* decode block and dequantize - progressive JPEG refinement pass */
static int decode_block_refinement(MJpegDecodeContext *s, DCTELEM *block,
                                   uint8_t *last_nnz,
                                   int ac_index, int16_t *quant_matrix,
                                   int ss, int se, int Al, int *EOBRUN)
{
    int code, i = ss, j, sign, val, run;
    int last    = FFMIN(se, *last_nnz);

    OPEN_READER(re, &s->gb);
    if (*EOBRUN) {
        (*EOBRUN)--;
    } else {
        for (; ; i++) {
            UPDATE_CACHE(re, &s->gb);
            GET_VLC(code, re, &s->gb, s->vlcs[2][ac_index].table, 9, 2);

            if (code & 0xF) {
                run = ((unsigned) code) >> 4;
                UPDATE_CACHE(re, &s->gb);
                val = SHOW_UBITS(re, &s->gb, 1);
                LAST_SKIP_BITS(re, &s->gb, 1);
                ZERO_RUN;
                j = s->scantable.permutated[i];
                val--;
                block[j] = ((quant_matrix[j]^val) - val) << Al;
                if (i == se) {
                    if (i > *last_nnz)
                        *last_nnz = i;
                    CLOSE_READER(re, &s->gb);
                    return 0;
                }
            } else {
                run = ((unsigned) code) >> 4;
                if (run == 0xF) {
                    ZERO_RUN;
                } else {
                    val = run;
                    run = (1 << run);
                    if (val) {
                        UPDATE_CACHE(re, &s->gb);
                        run += SHOW_UBITS(re, &s->gb, val);
                        LAST_SKIP_BITS(re, &s->gb, val);
                    }
                    *EOBRUN = run - 1;
                    break;
                }
            }
        }

        if (i > *last_nnz)
            *last_nnz = i;
    }

    for (; i <= last; i++) {
        j = s->scantable.permutated[i];
        if (block[j])
            REFINE_BIT(j)
    }
    CLOSE_READER(re, &s->gb);

    return 0;
}
#undef REFINE_BIT
#undef ZERO_RUN

static int ljpeg_decode_rgb_scan(MJpegDecodeContext *s, int nb_components, int predictor, int point_transform)
{
    int i, mb_x, mb_y;
    uint16_t (*buffer)[4];
    int left[3], top[3], topleft[3];
    const int linesize = s->linesize[0];
    const int mask     = (1 << s->bits) - 1;
    int resync_mb_y = 0;
    int resync_mb_x = 0;

    s->restart_count = s->restart_interval;

    av_fast_malloc(&s->ljpeg_buffer, &s->ljpeg_buffer_size,
                   (unsigned)s->mb_width * 4 * sizeof(s->ljpeg_buffer[0][0]));
    buffer = s->ljpeg_buffer;

    for (i = 0; i < 3; i++)
        buffer[0][i] = 1 << (s->bits - 1);

    for (mb_y = 0; mb_y < s->mb_height; mb_y++) {
        uint8_t *ptr = s->picture.data[0] + (linesize * mb_y);

        if (s->interlaced && s->bottom_field)
            ptr += linesize >> 1;

        for (i = 0; i < 3; i++)
            top[i] = left[i] = topleft[i] = buffer[0][i];

        for (mb_x = 0; mb_x < s->mb_width; mb_x++) {
            int modified_predictor = predictor;

            if (s->restart_interval && !s->restart_count){
                s->restart_count = s->restart_interval;
                resync_mb_x = mb_x;
                resync_mb_y = mb_y;
                for(i=0; i<3; i++)
                    top[i] = left[i]= topleft[i]= 1 << (s->bits - 1);
            }
            if (mb_y == resync_mb_y || mb_y == resync_mb_y+1 && mb_x < resync_mb_x || !mb_x)
                modified_predictor = 1;

            for (i=0;i<nb_components;i++) {
                int pred, dc;

                topleft[i] = top[i];
                top[i]     = buffer[mb_x][i];

                PREDICT(pred, topleft[i], top[i], left[i], modified_predictor);

                dc = mjpeg_decode_dc(s, s->dc_index[i]);
                if(dc == 0xFFFF)
                    return -1;

                left[i] = buffer[mb_x][i] =
                    mask & (pred + (dc << point_transform));
            }

            if (s->restart_interval && !--s->restart_count) {
                align_get_bits(&s->gb);
                skip_bits(&s->gb, 16); /* skip RSTn */
            }
        }

        if (s->rct) {
            for (mb_x = 0; mb_x < s->mb_width; mb_x++) {
                ptr[3*mb_x + 1] = buffer[mb_x][0] - ((buffer[mb_x][1] + buffer[mb_x][2] - 0x200) >> 2);
                ptr[3*mb_x + 0] = buffer[mb_x][1] + ptr[3*mb_x + 1];
                ptr[3*mb_x + 2] = buffer[mb_x][2] + ptr[3*mb_x + 1];
            }
        } else if (s->pegasus_rct) {
            for (mb_x = 0; mb_x < s->mb_width; mb_x++) {
                ptr[3*mb_x + 1] = buffer[mb_x][0] - ((buffer[mb_x][1] + buffer[mb_x][2]) >> 2);
                ptr[3*mb_x + 0] = buffer[mb_x][1] + ptr[3*mb_x + 1];
                ptr[3*mb_x + 2] = buffer[mb_x][2] + ptr[3*mb_x + 1];
            }
        } else {
            for(i=0; i<nb_components; i++) {
                int c= s->comp_index[i];
                for(mb_x = 0; mb_x < s->mb_width; mb_x++) {
                    ptr[3*mb_x+2-c] = buffer[mb_x][i];
                }
            }
        }
    }
    return 0;
}

static int ljpeg_decode_yuv_scan(MJpegDecodeContext *s, int predictor,
                                 int point_transform)
{
    int i, mb_x, mb_y;
    const int nb_components=s->nb_components;
    int bits= (s->bits+7)&~7;
    int resync_mb_y = 0;
    int resync_mb_x = 0;

    point_transform += bits - s->bits;

    av_assert0(nb_components==1 || nb_components==3);

    for (mb_y = 0; mb_y < s->mb_height; mb_y++) {
        for (mb_x = 0; mb_x < s->mb_width; mb_x++) {
            if (s->restart_interval && !s->restart_count){
                s->restart_count = s->restart_interval;
                resync_mb_x = mb_x;
                resync_mb_y = mb_y;
            }

            if(!mb_x || mb_y == resync_mb_y || mb_y == resync_mb_y+1 && mb_x < resync_mb_x || s->interlaced){
                int toprow  = mb_y == resync_mb_y || mb_y == resync_mb_y+1 && mb_x < resync_mb_x;
                int leftcol = !mb_x || mb_y == resync_mb_y && mb_x == resync_mb_x;
                for (i = 0; i < nb_components; i++) {
                    uint8_t *ptr;
                    uint16_t *ptr16;
                    int n, h, v, x, y, c, j, linesize;
                    n = s->nb_blocks[i];
                    c = s->comp_index[i];
                    h = s->h_scount[i];
                    v = s->v_scount[i];
                    x = 0;
                    y = 0;
                    linesize= s->linesize[c];

                    if(bits>8) linesize /= 2;

                    for(j=0; j<n; j++) {
                        int pred, dc;

                        dc = mjpeg_decode_dc(s, s->dc_index[i]);
                        if(dc == 0xFFFF)
                            return -1;
                        if(bits<=8){
                        ptr = s->picture.data[c] + (linesize * (v * mb_y + y)) + (h * mb_x + x); //FIXME optimize this crap
                        if(y==0 && toprow){
                            if(x==0 && leftcol){
                                pred= 1 << (bits - 1);
                            }else{
                                pred= ptr[-1];
                            }
                        }else{
                            if(x==0 && leftcol){
                                pred= ptr[-linesize];
                            }else{
                                PREDICT(pred, ptr[-linesize-1], ptr[-linesize], ptr[-1], predictor);
                            }
                        }

                        if (s->interlaced && s->bottom_field)
                            ptr += linesize >> 1;
                        pred &= (-1)<<(8-s->bits);
                        *ptr= pred + (dc << point_transform);
                        }else{
                            ptr16 = (uint16_t*)(s->picture.data[c] + 2*(linesize * (v * mb_y + y)) + 2*(h * mb_x + x)); //FIXME optimize this crap
                            if(y==0 && toprow){
                                if(x==0 && leftcol){
                                    pred= 1 << (bits - 1);
                                }else{
                                    pred= ptr16[-1];
                                }
                            }else{
                                if(x==0 && leftcol){
                                    pred= ptr16[-linesize];
                                }else{
                                    PREDICT(pred, ptr16[-linesize-1], ptr16[-linesize], ptr16[-1], predictor);
                                }
                            }

                            if (s->interlaced && s->bottom_field)
                                ptr16 += linesize >> 1;
                            pred &= (-1)<<(16-s->bits);
                            *ptr16= pred + (dc << point_transform);
                        }
                        if (++x == h) {
                            x = 0;
                            y++;
                        }
                    }
                }
            } else {
                for (i = 0; i < nb_components; i++) {
                    uint8_t *ptr;
                    uint16_t *ptr16;
                    int n, h, v, x, y, c, j, linesize, dc;
                    n        = s->nb_blocks[i];
                    c        = s->comp_index[i];
                    h        = s->h_scount[i];
                    v        = s->v_scount[i];
                    x        = 0;
                    y        = 0;
                    linesize = s->linesize[c];

                    if(bits>8) linesize /= 2;

                    for (j = 0; j < n; j++) {
                        int pred;

                        dc = mjpeg_decode_dc(s, s->dc_index[i]);
                        if(dc == 0xFFFF)
                            return -1;
                        if(bits<=8){
                            ptr = s->picture.data[c] +
                              (linesize * (v * mb_y + y)) +
                              (h * mb_x + x); //FIXME optimize this crap
                            PREDICT(pred, ptr[-linesize-1], ptr[-linesize], ptr[-1], predictor);

                            pred &= (-1)<<(8-s->bits);
                            *ptr = pred + (dc << point_transform);
                        }else{
                            ptr16 = (uint16_t*)(s->picture.data[c] + 2*(linesize * (v * mb_y + y)) + 2*(h * mb_x + x)); //FIXME optimize this crap
                            PREDICT(pred, ptr16[-linesize-1], ptr16[-linesize], ptr16[-1], predictor);

                            pred &= (-1)<<(16-s->bits);
                            *ptr16= pred + (dc << point_transform);
                        }

                        if (++x == h) {
                            x = 0;
                            y++;
                        }
                    }
                }
            }
            if (s->restart_interval && !--s->restart_count) {
                align_get_bits(&s->gb);
                skip_bits(&s->gb, 16); /* skip RSTn */
            }
        }
    }
    return 0;
}

static av_always_inline void mjpeg_copy_block(uint8_t *dst, const uint8_t *src,
                                              int linesize, int lowres)
{
    switch (lowres) {
    case 0: copy_block8(dst, src, linesize, linesize, 8);
        break;
    case 1: copy_block4(dst, src, linesize, linesize, 4);
        break;
    case 2: copy_block2(dst, src, linesize, linesize, 2);
        break;
    case 3: *dst = *src;
        break;
    }
}

static int mjpeg_decode_scan(MJpegDecodeContext *s, int nb_components, int Ah,
                             int Al, const uint8_t *mb_bitmask,
                             const AVFrame *reference)
{
    int i, mb_x, mb_y;
    uint8_t *data[MAX_COMPONENTS];
    const uint8_t *reference_data[MAX_COMPONENTS];
    int linesize[MAX_COMPONENTS];
    GetBitContext mb_bitmask_gb;

    if (mb_bitmask)
        init_get_bits(&mb_bitmask_gb, mb_bitmask, s->mb_width * s->mb_height);

    if (s->flipped && s->avctx->lowres) {
        av_log(s->avctx, AV_LOG_ERROR, "Can not flip image with lowres\n");
        s->flipped = 0;
    }

    for (i = 0; i < nb_components; i++) {
        int c   = s->comp_index[i];
        data[c] = s->picture_ptr->data[c];
        reference_data[c] = reference ? reference->data[c] : NULL;
        linesize[c] = s->linesize[c];
        s->coefs_finished[c] |= 1;
        if (s->flipped && !(s->avctx->flags & CODEC_FLAG_EMU_EDGE)) {
            // picture should be flipped upside-down for this codec
            int offset = (linesize[c] * (s->v_scount[i] *
                         (8 * s->mb_height - ((s->height / s->v_max) & 7)) - 1));
            data[c]           += offset;
            reference_data[c] += offset;
            linesize[c]       *= -1;
        }
    }

    for (mb_y = 0; mb_y < s->mb_height; mb_y++) {
        for (mb_x = 0; mb_x < s->mb_width; mb_x++) {
            const int copy_mb = mb_bitmask && !get_bits1(&mb_bitmask_gb);

            if (s->restart_interval && !s->restart_count)
                s->restart_count = s->restart_interval;

            if (get_bits_left(&s->gb) < 0) {
                av_log(s->avctx, AV_LOG_ERROR, "overread %d\n",
                       -get_bits_left(&s->gb));
                return AVERROR_INVALIDDATA;
            }
            for (i = 0; i < nb_components; i++) {
                uint8_t *ptr;
                int n, h, v, x, y, c, j;
                int block_offset;
                n = s->nb_blocks[i];
                c = s->comp_index[i];
                h = s->h_scount[i];
                v = s->v_scount[i];
                x = 0;
                y = 0;
                for (j = 0; j < n; j++) {
                    block_offset = (((linesize[c] * (v * mb_y + y) * 8) +
                                     (h * mb_x + x) * 8) >> s->avctx->lowres);

                    if (s->interlaced && s->bottom_field)
                        block_offset += linesize[c] >> 1;
                    ptr = data[c] + block_offset;
                    if (!s->progressive) {
                        if (copy_mb)
                            mjpeg_copy_block(ptr, reference_data[c] + block_offset,
                                             linesize[c], s->avctx->lowres);
                        else {
                            s->dsp.clear_block(s->block);
                            if (decode_block(s, s->block, i,
                                             s->dc_index[i], s->ac_index[i],
                                             s->quant_matrixes[s->quant_index[c]]) < 0) {
                                av_log(s->avctx, AV_LOG_ERROR,
                                       "error y=%d x=%d\n", mb_y, mb_x);
                                return AVERROR_INVALIDDATA;
                            }
                            s->dsp.idct_put(ptr, linesize[c], s->block);
                        }
                    } else {
                        int block_idx  = s->block_stride[c] * (v * mb_y + y) +
                                         (h * mb_x + x);
                        DCTELEM *block = s->blocks[c][block_idx];
                        if (Ah)
                            block[0] += get_bits1(&s->gb) *
                                        s->quant_matrixes[s->quant_index[c]][0] << Al;
                        else if (decode_dc_progressive(s, block, i, s->dc_index[i],
                                                       s->quant_matrixes[s->quant_index[c]],
                                                       Al) < 0) {
                            av_log(s->avctx, AV_LOG_ERROR,
                                   "error y=%d x=%d\n", mb_y, mb_x);
                            return AVERROR_INVALIDDATA;
                        }
                    }
                    av_dlog(s->avctx, "mb: %d %d processed\n", mb_y, mb_x);
                    av_dlog(s->avctx, "%d %d %d %d %d %d %d %d \n",
                            mb_x, mb_y, x, y, c, s->bottom_field,
                            (v * mb_y + y) * 8, (h * mb_x + x) * 8);
                    if (++x == h) {
                        x = 0;
                        y++;
                    }
                }
            }

            if (s->restart_interval) {
                s->restart_count--;
                if(s->restart_count == 0 && s->avctx->codec_id == AV_CODEC_ID_THP){
                    align_get_bits(&s->gb);
                    for (i = 0; i < nb_components; i++) /* reset dc */
                        s->last_dc[i] = 1024;
                }

                i = 8 + ((-get_bits_count(&s->gb)) & 7);
                /* skip RSTn */
                if (show_bits(&s->gb, i) == (1 << i) - 1) {
                    int pos = get_bits_count(&s->gb);
                    align_get_bits(&s->gb);
                    while (get_bits_left(&s->gb) >= 8 && show_bits(&s->gb, 8) == 0xFF)
                        skip_bits(&s->gb, 8);
                    if (get_bits_left(&s->gb) >= 8 && (get_bits(&s->gb, 8) & 0xF8) == 0xD0) {
                        for (i = 0; i < nb_components; i++) /* reset dc */
                            s->last_dc[i] = 1024;
                    } else
                        skip_bits_long(&s->gb, pos - get_bits_count(&s->gb));
                }
            }
        }
    }
    return 0;
}

static int mjpeg_decode_scan_progressive_ac(MJpegDecodeContext *s, int ss,
                                            int se, int Ah, int Al)
{
    int mb_x, mb_y;
    int EOBRUN = 0;
    int c = s->comp_index[0];
    uint8_t *data = s->picture.data[c];
    int linesize  = s->linesize[c];
    int last_scan = 0;
    int16_t *quant_matrix = s->quant_matrixes[s->quant_index[c]];

    if (!Al) {
        s->coefs_finished[c] |= (1LL << (se + 1)) - (1LL << ss);
        last_scan = !~s->coefs_finished[c];
    }

    if (s->interlaced && s->bottom_field)
        data += linesize >> 1;

    for (mb_y = 0; mb_y < s->mb_height; mb_y++) {
        uint8_t *ptr     = data + (mb_y * linesize * 8 >> s->avctx->lowres);
        int block_idx    = mb_y * s->block_stride[c];
        DCTELEM (*block)[64] = &s->blocks[c][block_idx];
        uint8_t *last_nnz    = &s->last_nnz[c][block_idx];
        for (mb_x = 0; mb_x < s->mb_width; mb_x++, block++, last_nnz++) {
                int ret;
                if (Ah)
                    ret = decode_block_refinement(s, *block, last_nnz, s->ac_index[0],
                                                  quant_matrix, ss, se, Al, &EOBRUN);
                else
                    ret = decode_block_progressive(s, *block, last_nnz, s->ac_index[0],
                                                   quant_matrix, ss, se, Al, &EOBRUN);
                if (ret < 0) {
                    av_log(s->avctx, AV_LOG_ERROR,
                           "error y=%d x=%d\n", mb_y, mb_x);
                    return AVERROR_INVALIDDATA;
                }

            if (last_scan) {
                    s->dsp.idct_put(ptr, linesize, *block);
                    ptr += 8 >> s->avctx->lowres;
            }
        }
    }
    return 0;
}

int ff_mjpeg_decode_sos(MJpegDecodeContext *s, const uint8_t *mb_bitmask,
                        const AVFrame *reference)
{
    int len, nb_components, i, h, v, predictor, point_transform;
    int index, id, ret;
    const int block_size = s->lossless ? 1 : 8;
    int ilv, prev_shift;

    if (!s->got_picture) {
        av_log(s->avctx, AV_LOG_WARNING,
                "Can not process SOS before SOF, skipping\n");
        return -1;
    }

    av_assert0(s->picture_ptr->data[0]);
    /* XXX: verify len field validity */
    len = get_bits(&s->gb, 16);
    nb_components = get_bits(&s->gb, 8);
    if (nb_components == 0 || nb_components > MAX_COMPONENTS) {
        av_log(s->avctx, AV_LOG_ERROR,
               "decode_sos: nb_components (%d) unsupported\n", nb_components);
        return AVERROR_PATCHWELCOME;
    }
    if (len != 6 + 2 * nb_components) {
        av_log(s->avctx, AV_LOG_ERROR, "decode_sos: invalid len (%d)\n", len);
        return AVERROR_INVALIDDATA;
    }
    for (i = 0; i < nb_components; i++) {
        id = get_bits(&s->gb, 8) - 1;
        av_log(s->avctx, AV_LOG_DEBUG, "component: %d\n", id);
        /* find component index */
        for (index = 0; index < s->nb_components; index++)
            if (id == s->component_id[index])
                break;
        if (index == s->nb_components) {
            av_log(s->avctx, AV_LOG_ERROR,
                   "decode_sos: index(%d) out of components\n", index);
            return AVERROR_INVALIDDATA;
        }
        /* Metasoft MJPEG codec has Cb and Cr swapped */
        if (s->avctx->codec_tag == MKTAG('M', 'T', 'S', 'J')
            && nb_components == 3 && s->nb_components == 3 && i)
            index = 3 - i;

        if(nb_components == 3 && s->nb_components == 3 && s->avctx->pix_fmt == PIX_FMT_GBR24P)
            index = (i+2)%3;
        if(nb_components == 1 && s->nb_components == 3 && s->avctx->pix_fmt == PIX_FMT_GBR24P)
            index = (index+2)%3;

        s->comp_index[i] = index;

        s->nb_blocks[i] = s->h_count[index] * s->v_count[index];
        s->h_scount[i]  = s->h_count[index];
        s->v_scount[i]  = s->v_count[index];

        s->dc_index[i] = get_bits(&s->gb, 4);
        s->ac_index[i] = get_bits(&s->gb, 4);

        if (s->dc_index[i] <  0 || s->ac_index[i] < 0 ||
            s->dc_index[i] >= 4 || s->ac_index[i] >= 4)
            goto out_of_range;
        if (!s->vlcs[0][s->dc_index[i]].table || !(s->progressive ? s->vlcs[2][s->ac_index[0]].table : s->vlcs[1][s->ac_index[i]].table))
            goto out_of_range;
    }

    predictor = get_bits(&s->gb, 8);       /* JPEG Ss / lossless JPEG predictor /JPEG-LS NEAR */
    ilv = get_bits(&s->gb, 8);             /* JPEG Se / JPEG-LS ILV */
    if(s->avctx->codec_tag != AV_RL32("CJPG")){
        prev_shift      = get_bits(&s->gb, 4); /* Ah */
        point_transform = get_bits(&s->gb, 4); /* Al */
    }else
        prev_shift = point_transform = 0;

    if (nb_components > 1) {
        /* interleaved stream */
        s->mb_width  = (s->width  + s->h_max * block_size - 1) / (s->h_max * block_size);
        s->mb_height = (s->height + s->v_max * block_size - 1) / (s->v_max * block_size);
    } else if (!s->ls) { /* skip this for JPEG-LS */
        h = s->h_max / s->h_scount[0];
        v = s->v_max / s->v_scount[0];
        s->mb_width     = (s->width  + h * block_size - 1) / (h * block_size);
        s->mb_height    = (s->height + v * block_size - 1) / (v * block_size);
        s->nb_blocks[0] = 1;
        s->h_scount[0]  = 1;
        s->v_scount[0]  = 1;
    }

    if (s->avctx->debug & FF_DEBUG_PICT_INFO)
        av_log(s->avctx, AV_LOG_DEBUG, "%s %s p:%d >>:%d ilv:%d bits:%d skip:%d %s comp:%d\n",
               s->lossless ? "lossless" : "sequential DCT", s->rgb ? "RGB" : "",
               predictor, point_transform, ilv, s->bits, s->mjpb_skiptosod,
               s->pegasus_rct ? "PRCT" : (s->rct ? "RCT" : ""), nb_components);


    /* mjpeg-b can have padding bytes between sos and image data, skip them */
    for (i = s->mjpb_skiptosod; i > 0; i--)
        skip_bits(&s->gb, 8);

next_field:
    for (i = 0; i < nb_components; i++)
        s->last_dc[i] = 1024;

    if (s->lossless) {
        av_assert0(s->picture_ptr == &s->picture);
        if (CONFIG_JPEGLS_DECODER && s->ls) {
//            for () {
//            reset_ls_coding_parameters(s, 0);

            if ((ret = ff_jpegls_decode_picture(s, predictor,
                                                point_transform, ilv)) < 0)
                return ret;
        } else {
            if (s->rgb) {
                if ((ret = ljpeg_decode_rgb_scan(s, nb_components, predictor, point_transform)) < 0)
                    return ret;
            } else {
                if ((ret = ljpeg_decode_yuv_scan(s, predictor, point_transform)) < 0)
                    return ret;
            }
        }
    } else {
        if (s->progressive && predictor) {
            av_assert0(s->picture_ptr == &s->picture);
            if ((ret = mjpeg_decode_scan_progressive_ac(s, predictor,
                                                        ilv, prev_shift,
                                                        point_transform)) < 0)
                return ret;
        } else {
            if ((ret = mjpeg_decode_scan(s, nb_components,
                                         prev_shift, point_transform,
                                         mb_bitmask, reference)) < 0)
                return ret;
        }
    }

    if (s->interlaced &&
        get_bits_left(&s->gb) > 32 &&
        show_bits(&s->gb, 8) == 0xFF) {
        GetBitContext bak = s->gb;
        align_get_bits(&bak);
        if (show_bits(&bak, 16) == 0xFFD1) {
            av_log(s->avctx, AV_LOG_DEBUG, "AVRn interlaced picture marker found\n");
            s->gb = bak;
            skip_bits(&s->gb, 16);
            s->bottom_field ^= 1;

            goto next_field;
        }
    }

    emms_c();
    return 0;
 out_of_range:
    av_log(s->avctx, AV_LOG_ERROR, "decode_sos: ac/dc index out of range\n");
    return AVERROR_INVALIDDATA;
}

static int mjpeg_decode_dri(MJpegDecodeContext *s)
{
    if (get_bits(&s->gb, 16) != 4)
        return AVERROR_INVALIDDATA;
    s->restart_interval = get_bits(&s->gb, 16);
    s->restart_count    = 0;
    av_log(s->avctx, AV_LOG_DEBUG, "restart interval: %d\n",
           s->restart_interval);

    return 0;
}

static int mjpeg_decode_app(MJpegDecodeContext *s)
{
    int len, id, i;

    len = get_bits(&s->gb, 16);
    if (len < 5)
        return AVERROR_INVALIDDATA;
    if (8 * len > get_bits_left(&s->gb))
        return AVERROR_INVALIDDATA;

    id   = get_bits_long(&s->gb, 32);
    id   = av_be2ne32(id);
    len -= 6;

    if (s->avctx->debug & FF_DEBUG_STARTCODE)
        av_log(s->avctx, AV_LOG_DEBUG, "APPx %8X\n", id);

    /* Buggy AVID, it puts EOI only at every 10th frame. */
    /* Also, this fourcc is used by non-avid files too, it holds some
       information, but it's always present in AVID-created files. */
    if (id == AV_RL32("AVI1")) {
        /* structure:
            4bytes      AVI1
            1bytes      polarity
            1bytes      always zero
            4bytes      field_size
            4bytes      field_size_less_padding
        */
<<<<<<< HEAD
            s->buggy_avid = 1;
//        if (s->first_picture)
//            printf("mjpeg: workarounding buggy AVID\n");
        i = get_bits(&s->gb, 8); len--;
        av_log(s->avctx, AV_LOG_DEBUG, "polarity %d\n", i);
=======
        s->buggy_avid = 1;
        i = get_bits(&s->gb, 8);
        if (i == 2)
            s->bottom_field = 1;
        else if (i == 1)
            s->bottom_field = 0;
>>>>>>> 1218777f
#if 0
        skip_bits(&s->gb, 8);
        skip_bits(&s->gb, 32);
        skip_bits(&s->gb, 32);
        len -= 10;
#endif
        goto out;
    }

//    len -= 2;

    if (id == AV_RL32("JFIF")) {
        int t_w, t_h, v1, v2;
        skip_bits(&s->gb, 8); /* the trailing zero-byte */
        v1 = get_bits(&s->gb, 8);
        v2 = get_bits(&s->gb, 8);
        skip_bits(&s->gb, 8);

        s->avctx->sample_aspect_ratio.num = get_bits(&s->gb, 16);
        s->avctx->sample_aspect_ratio.den = get_bits(&s->gb, 16);

        if (s->avctx->debug & FF_DEBUG_PICT_INFO)
            av_log(s->avctx, AV_LOG_INFO,
                   "mjpeg: JFIF header found (version: %x.%x) SAR=%d/%d\n",
                   v1, v2,
                   s->avctx->sample_aspect_ratio.num,
                   s->avctx->sample_aspect_ratio.den);

        t_w = get_bits(&s->gb, 8);
        t_h = get_bits(&s->gb, 8);
        if (t_w && t_h) {
            /* skip thumbnail */
            if (len -10 - (t_w * t_h * 3) > 0)
                len -= t_w * t_h * 3;
        }
        len -= 10;
        goto out;
    }

    if (id == AV_RL32("Adob") && (get_bits(&s->gb, 8) == 'e')) {
        if (s->avctx->debug & FF_DEBUG_PICT_INFO)
            av_log(s->avctx, AV_LOG_INFO, "mjpeg: Adobe header found\n");
        skip_bits(&s->gb, 16); /* version */
        skip_bits(&s->gb, 16); /* flags0 */
        skip_bits(&s->gb, 16); /* flags1 */
        skip_bits(&s->gb,  8); /* transform */
        len -= 7;
        goto out;
    }

    if (id == AV_RL32("LJIF")) {
        if (s->avctx->debug & FF_DEBUG_PICT_INFO)
            av_log(s->avctx, AV_LOG_INFO,
                   "Pegasus lossless jpeg header found\n");
        skip_bits(&s->gb, 16); /* version ? */
        skip_bits(&s->gb, 16); /* unknwon always 0? */
        skip_bits(&s->gb, 16); /* unknwon always 0? */
        skip_bits(&s->gb, 16); /* unknwon always 0? */
        switch (get_bits(&s->gb, 8)) {
        case 1:
            s->rgb         = 1;
            s->pegasus_rct = 0;
            break;
        case 2:
            s->rgb         = 1;
            s->pegasus_rct = 1;
            break;
        default:
            av_log(s->avctx, AV_LOG_ERROR, "unknown colorspace\n");
        }
        len -= 9;
        goto out;
    }

    /* Apple MJPEG-A */
    if ((s->start_code == APP1) && (len > (0x28 - 8))) {
        id   = get_bits_long(&s->gb, 32);
        id   = av_be2ne32(id);
        len -= 4;
        /* Apple MJPEG-A */
        if (id == AV_RL32("mjpg")) {
#if 0
            skip_bits(&s->gb, 32); /* field size */
            skip_bits(&s->gb, 32); /* pad field size */
            skip_bits(&s->gb, 32); /* next off */
            skip_bits(&s->gb, 32); /* quant off */
            skip_bits(&s->gb, 32); /* huff off */
            skip_bits(&s->gb, 32); /* image off */
            skip_bits(&s->gb, 32); /* scan off */
            skip_bits(&s->gb, 32); /* data off */
#endif
            if (s->avctx->debug & FF_DEBUG_PICT_INFO)
                av_log(s->avctx, AV_LOG_INFO, "mjpeg: Apple MJPEG-A header found\n");
        }
    }

out:
    /* slow but needed for extreme adobe jpegs */
    if (len < 0)
        av_log(s->avctx, AV_LOG_ERROR,
               "mjpeg: error, decode_app parser read over the end\n");
    while (--len > 0)
        skip_bits(&s->gb, 8);

    return 0;
}

static int mjpeg_decode_com(MJpegDecodeContext *s)
{
    int len = get_bits(&s->gb, 16);
    if (len >= 2 && 8 * len - 16 <= get_bits_left(&s->gb)) {
        char *cbuf = av_malloc(len - 1);
        if (cbuf) {
            int i;
            for (i = 0; i < len - 2; i++)
                cbuf[i] = get_bits(&s->gb, 8);
            if (i > 0 && cbuf[i - 1] == '\n')
                cbuf[i - 1] = 0;
            else
                cbuf[i] = 0;

            if (s->avctx->debug & FF_DEBUG_PICT_INFO)
                av_log(s->avctx, AV_LOG_INFO, "comment: '%s'\n", cbuf);

            /* buggy avid, it puts EOI only at every 10th frame */
            if (!strcmp(cbuf, "AVID")) {
                s->buggy_avid = 1;
            } else if (!strcmp(cbuf, "CS=ITU601"))
                s->cs_itu601 = 1;
            else if ((len > 31 && !strncmp(cbuf, "Intel(R) JPEG Library, version 1", 32)) ||
                     (len > 19 && !strncmp(cbuf, "Metasoft MJPEG Codec", 20)))
                s->flipped = 1;

            av_free(cbuf);
        }
    }

    return 0;
}

/* return the 8 bit start code value and update the search
   state. Return -1 if no start code found */
static int find_marker(const uint8_t **pbuf_ptr, const uint8_t *buf_end)
{
    const uint8_t *buf_ptr;
    unsigned int v, v2;
    int val;
    int skipped = 0;

    buf_ptr = *pbuf_ptr;
    while (buf_ptr < buf_end) {
        v  = *buf_ptr++;
        v2 = *buf_ptr;
        if ((v == 0xff) && (v2 >= 0xc0) && (v2 <= 0xfe) && buf_ptr < buf_end) {
            val = *buf_ptr++;
            goto found;
        }
        skipped++;
    }
    val = -1;
found:
    av_dlog(NULL, "find_marker skipped %d bytes\n", skipped);
    *pbuf_ptr = buf_ptr;
    return val;
}

int ff_mjpeg_find_marker(MJpegDecodeContext *s,
                         const uint8_t **buf_ptr, const uint8_t *buf_end,
                         const uint8_t **unescaped_buf_ptr,
                         int *unescaped_buf_size)
{
    int start_code;
    start_code = find_marker(buf_ptr, buf_end);

    av_fast_padded_malloc(&s->buffer, &s->buffer_size, buf_end - *buf_ptr);
    if (!s->buffer)
        return AVERROR(ENOMEM);

    /* unescape buffer of SOS, use special treatment for JPEG-LS */
    if (start_code == SOS && !s->ls) {
        const uint8_t *src = *buf_ptr;
        uint8_t *dst = s->buffer;

        while (src < buf_end) {
            uint8_t x = *(src++);

            *(dst++) = x;
            if (s->avctx->codec_id != AV_CODEC_ID_THP) {
                if (x == 0xff) {
                    while (src < buf_end && x == 0xff)
                        x = *(src++);

                    if (x >= 0xd0 && x <= 0xd7)
                        *(dst++) = x;
                    else if (x)
                        break;
                }
            }
        }
        *unescaped_buf_ptr  = s->buffer;
        *unescaped_buf_size = dst - s->buffer;

        av_log(s->avctx, AV_LOG_DEBUG, "escaping removed %td bytes\n",
               (buf_end - *buf_ptr) - (dst - s->buffer));
    } else if (start_code == SOS && s->ls) {
        const uint8_t *src = *buf_ptr;
        uint8_t *dst  = s->buffer;
        int bit_count = 0;
        int t = 0, b = 0;
        PutBitContext pb;

        s->cur_scan++;

        /* find marker */
        while (src + t < buf_end) {
            uint8_t x = src[t++];
            if (x == 0xff) {
                while ((src + t < buf_end) && x == 0xff)
                    x = src[t++];
                if (x & 0x80) {
                    t -= 2;
                    break;
                }
            }
        }
        bit_count = t * 8;
        init_put_bits(&pb, dst, t);

        /* unescape bitstream */
        while (b < t) {
            uint8_t x = src[b++];
            put_bits(&pb, 8, x);
            if (x == 0xFF) {
                x = src[b++];
                put_bits(&pb, 7, x);
                bit_count--;
            }
        }
        flush_put_bits(&pb);

        *unescaped_buf_ptr  = dst;
        *unescaped_buf_size = (bit_count + 7) >> 3;
    } else {
        *unescaped_buf_ptr  = *buf_ptr;
        *unescaped_buf_size = buf_end - *buf_ptr;
    }

    return start_code;
}

int ff_mjpeg_decode_frame(AVCodecContext *avctx, void *data, int *data_size,
                          AVPacket *avpkt)
{
    const uint8_t *buf = avpkt->data;
    int buf_size       = avpkt->size;
    MJpegDecodeContext *s = avctx->priv_data;
    const uint8_t *buf_end, *buf_ptr;
    const uint8_t *unescaped_buf_ptr;
    int unescaped_buf_size;
    int start_code;
    int i, index;
    int ret = 0;
    AVFrame *picture = data;

    s->got_picture = 0; // picture from previous image can not be reused
    buf_ptr = buf;
    buf_end = buf + buf_size;
    while (buf_ptr < buf_end) {
        /* find start next marker */
        start_code = ff_mjpeg_find_marker(s, &buf_ptr, buf_end,
                                          &unescaped_buf_ptr,
                                          &unescaped_buf_size);
        /* EOF */
        if (start_code < 0) {
            goto the_end;
        } else if (unescaped_buf_size > (1U<<29)) {
            av_log(avctx, AV_LOG_ERROR, "MJPEG packet 0x%x too big (0x%x/0x%x), corrupt data?\n",
                   start_code, unescaped_buf_size, buf_size);
            return AVERROR_INVALIDDATA;
        } else {
            av_log(avctx, AV_LOG_DEBUG, "marker=%x avail_size_in_buf=%td\n",
                   start_code, buf_end - buf_ptr);

            init_get_bits(&s->gb, unescaped_buf_ptr, unescaped_buf_size * 8);

            s->start_code = start_code;
            if (s->avctx->debug & FF_DEBUG_STARTCODE)
                av_log(avctx, AV_LOG_DEBUG, "startcode: %X\n", start_code);

            /* process markers */
            if (start_code >= 0xd0 && start_code <= 0xd7)
                av_log(avctx, AV_LOG_DEBUG,
                       "restart marker: %d\n", start_code & 0x0f);
                /* APP fields */
            else if (start_code >= APP0 && start_code <= APP15)
                mjpeg_decode_app(s);
                /* Comment */
            else if (start_code == COM)
                mjpeg_decode_com(s);

            switch (start_code) {
            case SOI:
                s->restart_interval = 0;
                s->restart_count    = 0;
                /* nothing to do on SOI */
                break;
            case DQT:
                ff_mjpeg_decode_dqt(s);
                break;
            case DHT:
                if ((ret = ff_mjpeg_decode_dht(s)) < 0) {
                    av_log(avctx, AV_LOG_ERROR, "huffman table decode error\n");
                    return ret;
                }
                break;
            case SOF0:
            case SOF1:
                s->lossless    = 0;
                s->ls          = 0;
                s->progressive = 0;
                if ((ret = ff_mjpeg_decode_sof(s)) < 0)
                    return ret;
                break;
            case SOF2:
                s->lossless    = 0;
                s->ls          = 0;
                s->progressive = 1;
                if ((ret = ff_mjpeg_decode_sof(s)) < 0)
                    return ret;
                break;
            case SOF3:
                s->lossless    = 1;
                s->ls          = 0;
                s->progressive = 0;
                if ((ret = ff_mjpeg_decode_sof(s)) < 0)
                    return ret;
                break;
            case SOF48:
                s->lossless    = 1;
                s->ls          = 1;
                s->progressive = 0;
                if ((ret = ff_mjpeg_decode_sof(s)) < 0)
                    return ret;
                break;
            case LSE:
                if (!CONFIG_JPEGLS_DECODER ||
                    (ret = ff_jpegls_decode_lse(s)) < 0)
                    return ret;
                break;
            case EOI:
eoi_parser:
                s->cur_scan = 0;
                if (!s->got_picture) {
                    av_log(avctx, AV_LOG_WARNING,
                           "Found EOI before any SOF, ignoring\n");
                    break;
                }
                if (s->interlaced) {
                    s->bottom_field ^= 1;
                    /* if not bottom field, do not output image yet */
                    if (s->bottom_field == !s->interlace_polarity)
                        break;
                }
                    *picture   = *s->picture_ptr;
                    *data_size = sizeof(AVFrame);

                    if (!s->lossless) {
                        picture->quality      = FFMAX3(s->qscale[0],
                                                       s->qscale[1],
                                                       s->qscale[2]);
                        picture->qstride      = 0;
                        picture->qscale_table = s->qscale_table;
                        memset(picture->qscale_table, picture->quality,
                               (s->width + 15) / 16);
                        if (avctx->debug & FF_DEBUG_QP)
                            av_log(avctx, AV_LOG_DEBUG,
                                   "QP: %d\n", picture->quality);
                        picture->quality *= FF_QP2LAMBDA;
                    }

                goto the_end;
            case SOS:
                if ((ret = ff_mjpeg_decode_sos(s, NULL, NULL)) < 0 &&
                    (avctx->err_recognition & AV_EF_EXPLODE))
                    return ret;
                break;
            case DRI:
                mjpeg_decode_dri(s);
                break;
            case SOF5:
            case SOF6:
            case SOF7:
            case SOF9:
            case SOF10:
            case SOF11:
            case SOF13:
            case SOF14:
            case SOF15:
            case JPG:
                av_log(avctx, AV_LOG_ERROR,
                       "mjpeg: unsupported coding type (%x)\n", start_code);
                break;
            }

            /* eof process start code */
            buf_ptr += (get_bits_count(&s->gb) + 7) / 8;
            av_log(avctx, AV_LOG_DEBUG,
                   "marker parser used %d bytes (%d bits)\n",
                   (get_bits_count(&s->gb) + 7) / 8, get_bits_count(&s->gb));
        }
    }
    if (s->got_picture) {
        av_log(avctx, AV_LOG_WARNING, "EOI missing, emulating\n");
        goto eoi_parser;
    }
    av_log(avctx, AV_LOG_FATAL, "No JPEG data found in image\n");
    return AVERROR_INVALIDDATA;
the_end:
    if (s->upscale_h) {
        uint8_t *line = s->picture_ptr->data[s->upscale_h];
        av_assert0(avctx->pix_fmt == PIX_FMT_YUVJ444P ||
                   avctx->pix_fmt == PIX_FMT_YUV444P  ||
                   avctx->pix_fmt == PIX_FMT_YUVJ440P ||
                   avctx->pix_fmt == PIX_FMT_YUV440P);
        for (i = 0; i < s->chroma_height; i++) {
            for (index = s->width - 1; index; index--)
                line[index] = (line[index / 2] + line[(index + 1) / 2]) >> 1;
            line += s->linesize[s->upscale_h];
        }
    }
    if (s->upscale_v) {
        uint8_t *dst = &((uint8_t *)s->picture_ptr->data[s->upscale_v])[(s->height - 1) * s->linesize[s->upscale_v]];
        av_assert0(avctx->pix_fmt == PIX_FMT_YUVJ444P ||
                   avctx->pix_fmt == PIX_FMT_YUV444P  ||
                   avctx->pix_fmt == PIX_FMT_YUVJ422P ||
                   avctx->pix_fmt == PIX_FMT_YUV422P);
        for (i = s->height - 1; i; i--) {
            uint8_t *src1 = &((uint8_t *)s->picture_ptr->data[s->upscale_v])[i / 2 * s->linesize[s->upscale_v]];
            uint8_t *src2 = &((uint8_t *)s->picture_ptr->data[s->upscale_v])[(i + 1) / 2 * s->linesize[s->upscale_v]];
            if (src1 == src2) {
                memcpy(dst, src1, s->width);
            } else {
                for (index = 0; index < s->width; index++)
                    dst[index] = (src1[index] + src2[index]) >> 1;
            }
            dst -= s->linesize[s->upscale_v];
        }
    }
    if (s->flipped && (s->avctx->flags & CODEC_FLAG_EMU_EDGE)) {
        int hshift, vshift, j;
        avcodec_get_chroma_sub_sample(s->avctx->pix_fmt, &hshift, &vshift);
        for (index=0; index<4; index++) {
            uint8_t *dst = s->picture_ptr->data[index];
            int w = s->width;
            int h = s->height;
            if(index && index<3){
                w = -((-w) >> hshift);
                h = -((-h) >> vshift);
            }
            if(dst){
                uint8_t *dst2 = dst + s->linesize[index]*(h-1);
                for (i=0; i<h/2; i++) {
                    for (j=0; j<w; j++)
                        FFSWAP(int, dst[j], dst2[j]);
                    dst  += s->linesize[index];
                    dst2 -= s->linesize[index];
                }
            }
        }
    }

    av_log(avctx, AV_LOG_DEBUG, "decode frame unused %td bytes\n",
           buf_end - buf_ptr);
//  return buf_end - buf_ptr;
    return buf_ptr - buf;
}

av_cold int ff_mjpeg_decode_end(AVCodecContext *avctx)
{
    MJpegDecodeContext *s = avctx->priv_data;
    int i, j;

    if (s->picture_ptr && s->picture_ptr->data[0])
        avctx->release_buffer(avctx, s->picture_ptr);

    av_free(s->buffer);
    av_free(s->qscale_table);
    av_freep(&s->ljpeg_buffer);
    s->ljpeg_buffer_size = 0;

    for (i = 0; i < 3; i++) {
        for (j = 0; j < 4; j++)
            ff_free_vlc(&s->vlcs[i][j]);
    }
    for (i = 0; i < MAX_COMPONENTS; i++) {
        av_freep(&s->blocks[i]);
        av_freep(&s->last_nnz[i]);
    }
    return 0;
}

#if CONFIG_MJPEG_DECODER
#define OFFSET(x) offsetof(MJpegDecodeContext, x)
#define VD AV_OPT_FLAG_VIDEO_PARAM | AV_OPT_FLAG_DECODING_PARAM
static const AVOption options[] = {
    { "extern_huff", "Use external huffman table.",
      OFFSET(extern_huff), AV_OPT_TYPE_INT, { .i64 = 0 }, 0, 1, VD },
    { NULL },
};

static const AVClass mjpegdec_class = {
    .class_name = "MJPEG decoder",
    .item_name  = av_default_item_name,
    .option     = options,
    .version    = LIBAVUTIL_VERSION_INT,
};

AVCodec ff_mjpeg_decoder = {
    .name           = "mjpeg",
    .type           = AVMEDIA_TYPE_VIDEO,
    .id             = AV_CODEC_ID_MJPEG,
    .priv_data_size = sizeof(MJpegDecodeContext),
    .init           = ff_mjpeg_decode_init,
    .close          = ff_mjpeg_decode_end,
    .decode         = ff_mjpeg_decode_frame,
    .capabilities   = CODEC_CAP_DR1,
    .max_lowres     = 3,
    .long_name      = NULL_IF_CONFIG_SMALL("MJPEG (Motion JPEG)"),
    .priv_class     = &mjpegdec_class,
};
#endif
#if CONFIG_THP_DECODER
AVCodec ff_thp_decoder = {
    .name           = "thp",
    .type           = AVMEDIA_TYPE_VIDEO,
    .id             = AV_CODEC_ID_THP,
    .priv_data_size = sizeof(MJpegDecodeContext),
    .init           = ff_mjpeg_decode_init,
    .close          = ff_mjpeg_decode_end,
    .decode         = ff_mjpeg_decode_frame,
    .capabilities   = CODEC_CAP_DR1,
    .max_lowres     = 3,
    .long_name      = NULL_IF_CONFIG_SMALL("Nintendo Gamecube THP video"),
};
#endif<|MERGE_RESOLUTION|>--- conflicted
+++ resolved
@@ -1329,20 +1329,9 @@
             4bytes      field_size
             4bytes      field_size_less_padding
         */
-<<<<<<< HEAD
             s->buggy_avid = 1;
-//        if (s->first_picture)
-//            printf("mjpeg: workarounding buggy AVID\n");
         i = get_bits(&s->gb, 8); len--;
         av_log(s->avctx, AV_LOG_DEBUG, "polarity %d\n", i);
-=======
-        s->buggy_avid = 1;
-        i = get_bits(&s->gb, 8);
-        if (i == 2)
-            s->bottom_field = 1;
-        else if (i == 1)
-            s->bottom_field = 0;
->>>>>>> 1218777f
 #if 0
         skip_bits(&s->gb, 8);
         skip_bits(&s->gb, 32);
