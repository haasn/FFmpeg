--- conflicted
+++ resolved
@@ -206,26 +206,24 @@
         return -1;
     }
 
-<<<<<<< HEAD
+#if FF_API_PRIVATE_OPT
+FF_DISABLE_DEPRECATION_WARNINGS
+    if (avctx->timecode_frame_start)
+        s->timecode_frame_start = avctx->timecode_frame_start;
+FF_ENABLE_DEPRECATION_WARNINGS
+#endif
+
     if (s->tc_opt_str) {
         AVRational rate = ff_mpeg12_frame_rate_tab[s->frame_rate_index];
         int ret = av_timecode_init_from_string(&s->tc, rate, s->tc_opt_str, s);
         if (ret < 0)
             return ret;
         s->drop_frame_timecode = !!(s->tc.flags & AV_TIMECODE_FLAG_DROPFRAME);
-        s->avctx->timecode_frame_start = s->tc.start;
+        s->timecode_frame_start = s->tc.start;
     } else {
-        s->avctx->timecode_frame_start = 0; // default is -1
-    }
-=======
-#if FF_API_PRIVATE_OPT
-FF_DISABLE_DEPRECATION_WARNINGS
-    if (avctx->timecode_frame_start)
-        s->timecode_frame_start = avctx->timecode_frame_start;
-FF_ENABLE_DEPRECATION_WARNINGS
-#endif
-
->>>>>>> d7496153
+        s->timecode_frame_start = 0; // default is -1
+    }
+
     return 0;
 }
 
@@ -1102,20 +1100,16 @@
 #define OFFSET(x) offsetof(MpegEncContext, x)
 #define VE AV_OPT_FLAG_ENCODING_PARAM | AV_OPT_FLAG_VIDEO_PARAM
 #define COMMON_OPTS                                                           \
-    { "gop_timecode",        "MPEG GOP Timecode in hh:mm:ss[:;.]ff format",   \
+    { "gop_timecode",        "MPEG GOP Timecode in hh:mm:ss[:;.]ff format. Overrides timecode_frame_start.",   \
       OFFSET(tc_opt_str), AV_OPT_TYPE_STRING, {.str=NULL}, CHAR_MIN, CHAR_MAX, VE },\
     { "intra_vlc",           "Use MPEG-2 intra VLC table.",                   \
       OFFSET(intra_vlc_format),    AV_OPT_TYPE_BOOL, { .i64 = 0 }, 0, 1, VE }, \
     { "drop_frame_timecode", "Timecode is in drop frame format.",             \
       OFFSET(drop_frame_timecode), AV_OPT_TYPE_BOOL, { .i64 = 0 }, 0, 1, VE }, \
     { "scan_offset",         "Reserve space for SVCD scan offset user data.", \
-<<<<<<< HEAD
-      OFFSET(scan_offset),         AV_OPT_TYPE_BOOL, { .i64 = 0 }, 0, 1, VE },
-=======
-      OFFSET(scan_offset),         AV_OPT_TYPE_INT, { .i64 = 0 }, 0, 1, VE }, \
+      OFFSET(scan_offset),         AV_OPT_TYPE_BOOL, { .i64 = 0 }, 0, 1, VE }, \
     { "timecode_frame_start", "GOP timecode frame start number, in non-drop-frame format", \
-      OFFSET(timecode_frame_start), AV_OPT_TYPE_INT64, {.i64 = 0 }, 0, INT64_MAX, VE}, \
->>>>>>> d7496153
+      OFFSET(timecode_frame_start), AV_OPT_TYPE_INT64, {.i64 = -1 }, -1, INT64_MAX, VE}, \
 
 static const AVOption mpeg1_options[] = {
     COMMON_OPTS
