--- conflicted
+++ resolved
@@ -24,16 +24,6 @@
 
 #include "golomb.h"
 #include "hevc.h"
-<<<<<<< HEAD
-#include "golomb.h"
-
-#define START_CODE 0x000001 ///< start_code_prefix_one_3bytes
-
-typedef struct HEVCParseContext {
-    HEVCContext  h;
-    ParseContext pc;
-} HEVCParseContext;
-=======
 #include "parser.h"
 
 #define START_CODE 0x000001 ///< start_code_prefix_one_3bytes
@@ -91,7 +81,7 @@
     HEVCParserContext *ctx = s->priv_data;
     int ret, i;
 
-    ret = ff_hevc_split_packet(&ctx->pkt, buf, buf_size, avctx, 0, 0);
+    ret = ff_hevc_split_packet(NULL, &ctx->pkt, buf, buf_size, avctx, 0, 0);
     if (ret < 0)
         return ret;
 
@@ -124,7 +114,6 @@
 
     return 0;
 }
->>>>>>> 650060df
 
 /**
  * Find the end of the current frame in the bitstream.
@@ -133,13 +122,8 @@
 static int hevc_find_frame_end(AVCodecParserContext *s, const uint8_t *buf,
                                int buf_size)
 {
-    HEVCParserContext *ctx = s->priv_data;
-    ParseContext       *pc = &ctx->pc;
     int i;
-<<<<<<< HEAD
-    ParseContext *pc = &((HEVCParseContext *)s->priv_data)->pc;
-=======
->>>>>>> 650060df
+    ParseContext *pc = s->priv_data;
 
     for (i = 0; i < buf_size; i++) {
         int nut;
@@ -182,180 +166,180 @@
  * @param buf buffer with field/frame data.
  * @param buf_size size of the buffer.
  */
-static inline int parse_nal_units(AVCodecParserContext *s, AVCodecContext *avctx,
-                      const uint8_t *buf, int buf_size)
-{
-    HEVCContext   *h  = &((HEVCParseContext *)s->priv_data)->h;
-    GetBitContext *gb = &h->HEVClc->gb;
-    SliceHeader   *sh = &h->sh;
-    HEVCParamSets *ps = &h->ps;
-    HEVCPacket   *pkt = &h->pkt;
-    const uint8_t *buf_end = buf + buf_size;
-    int state = -1, i;
-    HEVCNAL *nal;
-
-    /* set some sane default values */
-    s->pict_type         = AV_PICTURE_TYPE_I;
-    s->key_frame         = 0;
-    s->picture_structure = AV_PICTURE_STRUCTURE_UNKNOWN;
-
-    h->avctx = avctx;
-
-    if (!buf_size)
-        return 0;
-
-    if (pkt->nals_allocated < 1) {
-        HEVCNAL *tmp = av_realloc_array(pkt->nals, 1, sizeof(*tmp));
-        if (!tmp)
-            return AVERROR(ENOMEM);
-        pkt->nals = tmp;
-        memset(pkt->nals, 0, sizeof(*tmp));
-        pkt->nals_allocated = 1;
-    }
-
-    nal = &pkt->nals[0];
-
-    for (;;) {
-        int src_length, consumed;
-        buf = avpriv_find_start_code(buf, buf_end, &state);
-        if (--buf + 2 >= buf_end)
-            break;
-        src_length = buf_end - buf;
-
-        h->nal_unit_type = (*buf >> 1) & 0x3f;
-        h->temporal_id   = (*(buf + 1) & 0x07) - 1;
-        if (h->nal_unit_type <= NAL_CRA_NUT) {
-            // Do not walk the whole buffer just to decode slice segment header
-            if (src_length > 20)
-                src_length = 20;
-        }
-
-        consumed = ff_hevc_extract_rbsp(h, buf, src_length, nal);
-        if (consumed < 0)
-            return consumed;
-
-        init_get_bits8(gb, nal->data + 2, nal->size);
-        switch (h->nal_unit_type) {
-        case NAL_VPS:
-            ff_hevc_decode_nal_vps(gb, avctx, ps);
-            break;
-        case NAL_SPS:
-            ff_hevc_decode_nal_sps(gb, avctx, ps, h->apply_defdispwin);
-            break;
-        case NAL_PPS:
-            ff_hevc_decode_nal_pps(gb, avctx, ps);
-            break;
-        case NAL_SEI_PREFIX:
-        case NAL_SEI_SUFFIX:
-            ff_hevc_decode_nal_sei(h);
-            break;
-        case NAL_TRAIL_N:
-        case NAL_TRAIL_R:
-        case NAL_TSA_N:
-        case NAL_TSA_R:
-        case NAL_STSA_N:
-        case NAL_STSA_R:
-        case NAL_RADL_N:
-        case NAL_RADL_R:
-        case NAL_RASL_N:
-        case NAL_RASL_R:
-        case NAL_BLA_W_LP:
-        case NAL_BLA_W_RADL:
-        case NAL_BLA_N_LP:
-        case NAL_IDR_W_RADL:
-        case NAL_IDR_N_LP:
-        case NAL_CRA_NUT:
-            sh->first_slice_in_pic_flag = get_bits1(gb);
-            s->picture_structure = h->picture_struct;
-            s->field_order = h->picture_struct;
-
-            if (IS_IRAP(h)) {
-                s->key_frame = 1;
-                sh->no_output_of_prior_pics_flag = get_bits1(gb);
-            }
-
-            sh->pps_id = get_ue_golomb(gb);
-            if (sh->pps_id >= MAX_PPS_COUNT || !ps->pps_list[sh->pps_id]) {
-                av_log(h->avctx, AV_LOG_ERROR, "PPS id out of range: %d\n", sh->pps_id);
-                return AVERROR_INVALIDDATA;
-            }
-            ps->pps = (HEVCPPS*)ps->pps_list[sh->pps_id]->data;
-
-            if (ps->pps->sps_id >= MAX_SPS_COUNT || !ps->sps_list[ps->pps->sps_id]) {
-                av_log(h->avctx, AV_LOG_ERROR, "SPS id out of range: %d\n", ps->pps->sps_id);
-                return AVERROR_INVALIDDATA;
-            }
-            if (ps->sps != (HEVCSPS*)ps->sps_list[ps->pps->sps_id]->data) {
-                ps->sps = (HEVCSPS*)ps->sps_list[ps->pps->sps_id]->data;
-                ps->vps = (HEVCVPS*)ps->vps_list[ps->sps->vps_id]->data;
-            }
-
-            if (!sh->first_slice_in_pic_flag) {
-                int slice_address_length;
-
-                if (ps->pps->dependent_slice_segments_enabled_flag)
-                    sh->dependent_slice_segment_flag = get_bits1(gb);
-                else
-                    sh->dependent_slice_segment_flag = 0;
-
-                slice_address_length = av_ceil_log2_c(ps->sps->ctb_width *
-                                                      ps->sps->ctb_height);
-                sh->slice_segment_addr = slice_address_length ? get_bits(gb, slice_address_length) : 0;
-                if (sh->slice_segment_addr >= ps->sps->ctb_width * ps->sps->ctb_height) {
-                    av_log(h->avctx, AV_LOG_ERROR, "Invalid slice segment address: %u.\n",
-                           sh->slice_segment_addr);
-                    return AVERROR_INVALIDDATA;
-                }
-            } else
-                sh->dependent_slice_segment_flag = 0;
-
-            if (sh->dependent_slice_segment_flag)
-                break;
-
-            for (i = 0; i < ps->pps->num_extra_slice_header_bits; i++)
-                skip_bits(gb, 1); // slice_reserved_undetermined_flag[]
-
-            sh->slice_type = get_ue_golomb(gb);
-            if (!(sh->slice_type == I_SLICE || sh->slice_type == P_SLICE ||
-                  sh->slice_type == B_SLICE)) {
-                av_log(h->avctx, AV_LOG_ERROR, "Unknown slice type: %d.\n",
-                       sh->slice_type);
-                return AVERROR_INVALIDDATA;
-            }
-            s->pict_type = sh->slice_type == B_SLICE ? AV_PICTURE_TYPE_B :
-                           sh->slice_type == P_SLICE ? AV_PICTURE_TYPE_P :
-                                                       AV_PICTURE_TYPE_I;
-
-            if (ps->pps->output_flag_present_flag)
-                sh->pic_output_flag = get_bits1(gb);
-
-            if (ps->sps->separate_colour_plane_flag)
-                sh->colour_plane_id = get_bits(gb, 2);
-
-            if (!IS_IDR(h)) {
-                sh->pic_order_cnt_lsb = get_bits(gb, ps->sps->log2_max_poc_lsb);
-                s->output_picture_number = h->poc = ff_hevc_compute_poc(h, sh->pic_order_cnt_lsb);
-            } else
-                s->output_picture_number = h->poc = 0;
-
-            if (h->temporal_id == 0 &&
-                h->nal_unit_type != NAL_TRAIL_N &&
-                h->nal_unit_type != NAL_TSA_N &&
-                h->nal_unit_type != NAL_STSA_N &&
-                h->nal_unit_type != NAL_RADL_N &&
-                h->nal_unit_type != NAL_RASL_N &&
-                h->nal_unit_type != NAL_RADL_R &&
-                h->nal_unit_type != NAL_RASL_R)
-                h->pocTid0 = h->poc;
-
-            return 0; /* no need to evaluate the rest */
-        }
-        buf += consumed;
-    }
-    /* didn't find a picture! */
-    av_log(h->avctx, AV_LOG_ERROR, "missing picture in access unit\n");
-    return -1;
-}
+// static inline int parse_nal_unitsX(AVCodecParserContext *s, AVCodecContext *avctx,
+//                       const uint8_t *buf, int buf_size)
+// {
+//     HEVCContext   *h  = &((HEVCParseContext *)s->priv_data)->h;
+//     GetBitContext *gb = &h->HEVClc->gb;
+//     SliceHeader   *sh = &h->sh;
+//     HEVCParamSets *ps = &h->ps;
+//     HEVCPacket   *pkt = &h->pkt;
+//     const uint8_t *buf_end = buf + buf_size;
+//     int state = -1, i;
+//     HEVCNAL *nal;
+//
+//     /* set some sane default values */
+//     s->pict_type         = AV_PICTURE_TYPE_I;
+//     s->key_frame         = 0;
+//     s->picture_structure = AV_PICTURE_STRUCTURE_UNKNOWN;
+//
+//     h->avctx = avctx;
+//
+//     if (!buf_size)
+//         return 0;
+//
+//     if (pkt->nals_allocated < 1) {
+//         HEVCNAL *tmp = av_realloc_array(pkt->nals, 1, sizeof(*tmp));
+//         if (!tmp)
+//             return AVERROR(ENOMEM);
+//         pkt->nals = tmp;
+//         memset(pkt->nals, 0, sizeof(*tmp));
+//         pkt->nals_allocated = 1;
+//     }
+//
+//     nal = &pkt->nals[0];
+//
+//     for (;;) {
+//         int src_length, consumed;
+//         buf = avpriv_find_start_code(buf, buf_end, &state);
+//         if (--buf + 2 >= buf_end)
+//             break;
+//         src_length = buf_end - buf;
+//
+//         h->nal_unit_type = (*buf >> 1) & 0x3f;
+//         h->temporal_id   = (*(buf + 1) & 0x07) - 1;
+//         if (h->nal_unit_type <= NAL_CRA_NUT) {
+//             // Do not walk the whole buffer just to decode slice segment header
+//             if (src_length > 20)
+//                 src_length = 20;
+//         }
+//
+//         consumed = ff_hevc_extract_rbsp(h, buf, src_length, nal);
+//         if (consumed < 0)
+//             return consumed;
+//
+//         init_get_bits8(gb, nal->data + 2, nal->size);
+//         switch (h->nal_unit_type) {
+//         case NAL_VPS:
+//             ff_hevc_decode_nal_vps(gb, avctx, ps);
+//             break;
+//         case NAL_SPS:
+//             ff_hevc_decode_nal_sps(gb, avctx, ps, h->apply_defdispwin);
+//             break;
+//         case NAL_PPS:
+//             ff_hevc_decode_nal_pps(gb, avctx, ps);
+//             break;
+//         case NAL_SEI_PREFIX:
+//         case NAL_SEI_SUFFIX:
+//             ff_hevc_decode_nal_sei(h);
+//             break;
+//         case NAL_TRAIL_N:
+//         case NAL_TRAIL_R:
+//         case NAL_TSA_N:
+//         case NAL_TSA_R:
+//         case NAL_STSA_N:
+//         case NAL_STSA_R:
+//         case NAL_RADL_N:
+//         case NAL_RADL_R:
+//         case NAL_RASL_N:
+//         case NAL_RASL_R:
+//         case NAL_BLA_W_LP:
+//         case NAL_BLA_W_RADL:
+//         case NAL_BLA_N_LP:
+//         case NAL_IDR_W_RADL:
+//         case NAL_IDR_N_LP:
+//         case NAL_CRA_NUT:
+//             sh->first_slice_in_pic_flag = get_bits1(gb);
+//             s->picture_structure = h->picture_struct;
+//             s->field_order = h->picture_struct;
+//
+//             if (IS_IRAP(h)) {
+//                 s->key_frame = 1;
+//                 sh->no_output_of_prior_pics_flag = get_bits1(gb);
+//             }
+//
+//             sh->pps_id = get_ue_golomb(gb);
+//             if (sh->pps_id >= MAX_PPS_COUNT || !ps->pps_list[sh->pps_id]) {
+//                 av_log(h->avctx, AV_LOG_ERROR, "PPS id out of range: %d\n", sh->pps_id);
+//                 return AVERROR_INVALIDDATA;
+//             }
+//             ps->pps = (HEVCPPS*)ps->pps_list[sh->pps_id]->data;
+//
+//             if (ps->pps->sps_id >= MAX_SPS_COUNT || !ps->sps_list[ps->pps->sps_id]) {
+//                 av_log(h->avctx, AV_LOG_ERROR, "SPS id out of range: %d\n", ps->pps->sps_id);
+//                 return AVERROR_INVALIDDATA;
+//             }
+//             if (ps->sps != (HEVCSPS*)ps->sps_list[ps->pps->sps_id]->data) {
+//                 ps->sps = (HEVCSPS*)ps->sps_list[ps->pps->sps_id]->data;
+//                 ps->vps = (HEVCVPS*)ps->vps_list[ps->sps->vps_id]->data;
+//             }
+//
+//             if (!sh->first_slice_in_pic_flag) {
+//                 int slice_address_length;
+//
+//                 if (ps->pps->dependent_slice_segments_enabled_flag)
+//                     sh->dependent_slice_segment_flag = get_bits1(gb);
+//                 else
+//                     sh->dependent_slice_segment_flag = 0;
+//
+//                 slice_address_length = av_ceil_log2_c(ps->sps->ctb_width *
+//                                                       ps->sps->ctb_height);
+//                 sh->slice_segment_addr = slice_address_length ? get_bits(gb, slice_address_length) : 0;
+//                 if (sh->slice_segment_addr >= ps->sps->ctb_width * ps->sps->ctb_height) {
+//                     av_log(h->avctx, AV_LOG_ERROR, "Invalid slice segment address: %u.\n",
+//                            sh->slice_segment_addr);
+//                     return AVERROR_INVALIDDATA;
+//                 }
+//             } else
+//                 sh->dependent_slice_segment_flag = 0;
+//
+//             if (sh->dependent_slice_segment_flag)
+//                 break;
+//
+//             for (i = 0; i < ps->pps->num_extra_slice_header_bits; i++)
+//                 skip_bits(gb, 1); // slice_reserved_undetermined_flag[]
+//
+//             sh->slice_type = get_ue_golomb(gb);
+//             if (!(sh->slice_type == I_SLICE || sh->slice_type == P_SLICE ||
+//                   sh->slice_type == B_SLICE)) {
+//                 av_log(h->avctx, AV_LOG_ERROR, "Unknown slice type: %d.\n",
+//                        sh->slice_type);
+//                 return AVERROR_INVALIDDATA;
+//             }
+//             s->pict_type = sh->slice_type == B_SLICE ? AV_PICTURE_TYPE_B :
+//                            sh->slice_type == P_SLICE ? AV_PICTURE_TYPE_P :
+//                                                        AV_PICTURE_TYPE_I;
+//
+//             if (ps->pps->output_flag_present_flag)
+//                 sh->pic_output_flag = get_bits1(gb);
+//
+//             if (ps->sps->separate_colour_plane_flag)
+//                 sh->colour_plane_id = get_bits(gb, 2);
+//
+//             if (!IS_IDR(h)) {
+//                 sh->pic_order_cnt_lsb = get_bits(gb, ps->sps->log2_max_poc_lsb);
+//                 s->output_picture_number = h->poc = ff_hevc_compute_poc(h, sh->pic_order_cnt_lsb);
+//             } else
+//                 s->output_picture_number = h->poc = 0;
+//
+//             if (h->temporal_id == 0 &&
+//                 h->nal_unit_type != NAL_TRAIL_N &&
+//                 h->nal_unit_type != NAL_TSA_N &&
+//                 h->nal_unit_type != NAL_STSA_N &&
+//                 h->nal_unit_type != NAL_RADL_N &&
+//                 h->nal_unit_type != NAL_RASL_N &&
+//                 h->nal_unit_type != NAL_RADL_R &&
+//                 h->nal_unit_type != NAL_RASL_R)
+//                 h->pocTid0 = h->poc;
+//
+//             return 0; /* no need to evaluate the rest */
+//         }
+//         buf += consumed;
+//     }
+//     /* didn't find a picture! */
+//     av_log(h->avctx, AV_LOG_ERROR, "missing picture in access unit\n");
+//     return -1;
+// }
 
 static int hevc_parse(AVCodecParserContext *s,
                       AVCodecContext *avctx,
@@ -363,10 +347,6 @@
                       const uint8_t *buf, int buf_size)
 {
     int next;
-<<<<<<< HEAD
-    ParseContext *pc = &((HEVCParseContext *)s->priv_data)->pc;
-=======
-
     HEVCParserContext *ctx = s->priv_data;
     ParseContext *pc = &ctx->pc;
 
@@ -374,7 +354,6 @@
         parse_nal_units(s, avctx->extradata, avctx->extradata_size, avctx);
         ctx->parsed_extradata = 1;
     }
->>>>>>> 650060df
 
     if (s->flags & PARSER_FLAG_COMPLETE_FRAMES) {
         next = buf_size;
@@ -387,11 +366,7 @@
         }
     }
 
-<<<<<<< HEAD
-    parse_nal_units(s, avctx, buf, buf_size);
-=======
     parse_nal_units(s, buf, buf_size, avctx);
->>>>>>> 650060df
 
     *poutbuf      = buf;
     *poutbuf_size = buf_size;
@@ -420,44 +395,6 @@
     return 0;
 }
 
-<<<<<<< HEAD
-static int hevc_init(AVCodecParserContext *s)
-{
-    HEVCContext  *h  = &((HEVCParseContext *)s->priv_data)->h;
-    h->HEVClc = av_mallocz(sizeof(HEVCLocalContext));
-    if (!h->HEVClc)
-        return AVERROR(ENOMEM);
-
-    return 0;
-}
-
-static void hevc_close(AVCodecParserContext *s)
-{
-    int i;
-    HEVCContext  *h  = &((HEVCParseContext *)s->priv_data)->h;
-    ParseContext *pc = &((HEVCParseContext *)s->priv_data)->pc;
-    HEVCParamSets *ps = &h->ps;
-    HEVCPacket   *pkt = &h->pkt;
-
-    av_freep(&h->HEVClc);
-    av_freep(&pc->buffer);
-
-    for (i = 0; i < FF_ARRAY_ELEMS(ps->vps_list); i++)
-        av_buffer_unref(&ps->vps_list[i]);
-    for (i = 0; i < FF_ARRAY_ELEMS(ps->sps_list); i++)
-        av_buffer_unref(&ps->sps_list[i]);
-    for (i = 0; i < FF_ARRAY_ELEMS(ps->pps_list); i++)
-        av_buffer_unref(&ps->pps_list[i]);
-
-    ps->sps = NULL;
-
-    for (i = 0; i < pkt->nals_allocated; i++) {
-        av_freep(&pkt->nals[i].rbsp_buffer);
-        av_freep(&pkt->nals[i].skipped_bytes_pos);
-    }
-    av_freep(&pkt->nals);
-    pkt->nals_allocated = 0;
-=======
 static void hevc_parser_close(AVCodecParserContext *s)
 {
     HEVCParserContext *ctx = s->priv_data;
@@ -470,26 +407,22 @@
     for (i = 0; i < FF_ARRAY_ELEMS(ctx->ps.pps_list); i++)
         av_buffer_unref(&ctx->ps.pps_list[i]);
 
-    for (i = 0; i < ctx->pkt.nals_allocated; i++)
+    ctx->ps.sps = NULL;
+
+    for (i = 0; i < ctx->pkt.nals_allocated; i++) {
         av_freep(&ctx->pkt.nals[i].rbsp_buffer);
+        av_freep(&ctx->pkt.nals[i].skipped_bytes_pos);
+    }
     av_freep(&ctx->pkt.nals);
     ctx->pkt.nals_allocated = 0;
 
     av_freep(&ctx->pc.buffer);
->>>>>>> 650060df
 }
 
 AVCodecParser ff_hevc_parser = {
     .codec_ids      = { AV_CODEC_ID_HEVC },
-<<<<<<< HEAD
-    .priv_data_size = sizeof(HEVCParseContext),
-    .parser_init    = hevc_init,
-    .parser_parse   = hevc_parse,
-    .parser_close   = hevc_close,
-=======
     .priv_data_size = sizeof(HEVCParserContext),
     .parser_parse   = hevc_parse,
     .parser_close   = hevc_parser_close,
->>>>>>> 650060df
     .split          = hevc_split,
 };