/*
 * MPEG Audio decoder
 * Copyright (c) 2001, 2002 Fabrice Bellard
 *
 * This file is part of FFmpeg.
 *
 * FFmpeg is free software; you can redistribute it and/or
 * modify it under the terms of the GNU Lesser General Public
 * License as published by the Free Software Foundation; either
 * version 2.1 of the License, or (at your option) any later version.
 *
 * FFmpeg is distributed in the hope that it will be useful,
 * but WITHOUT ANY WARRANTY; without even the implied warranty of
 * MERCHANTABILITY or FITNESS FOR A PARTICULAR PURPOSE.  See the GNU
 * Lesser General Public License for more details.
 *
 * You should have received a copy of the GNU Lesser General Public
 * License along with FFmpeg; if not, write to the Free Software
 * Foundation, Inc., 51 Franklin Street, Fifth Floor, Boston, MA 02110-1301 USA
 */

/**
 * @file
 * MPEG Audio decoder
 */

#include "libavutil/attributes.h"
#include "libavutil/avassert.h"
#include "libavutil/channel_layout.h"
#include "libavutil/float_dsp.h"
#include "libavutil/libm.h"
#include "avcodec.h"
#include "get_bits.h"
#include "internal.h"
#include "mathops.h"
#include "mpegaudiodsp.h"

/*
 * TODO:
 *  - test lsf / mpeg25 extensively.
 */

#include "mpegaudio.h"
#include "mpegaudiodecheader.h"

#define BACKSTEP_SIZE 512
#define EXTRABYTES 24
#define LAST_BUF_SIZE 2 * BACKSTEP_SIZE + EXTRABYTES

/* layer 3 "granule" */
typedef struct GranuleDef {
    uint8_t scfsi;
    int part2_3_length;
    int big_values;
    int global_gain;
    int scalefac_compress;
    uint8_t block_type;
    uint8_t switch_point;
    int table_select[3];
    int subblock_gain[3];
    uint8_t scalefac_scale;
    uint8_t count1table_select;
    int region_size[3]; /* number of huffman codes in each region */
    int preflag;
    int short_start, long_end; /* long/short band indexes */
    uint8_t scale_factors[40];
    DECLARE_ALIGNED(16, INTFLOAT, sb_hybrid)[SBLIMIT * 18]; /* 576 samples */
} GranuleDef;

typedef struct MPADecodeContext {
    MPA_DECODE_HEADER
    uint8_t last_buf[LAST_BUF_SIZE];
    int last_buf_size;
    /* next header (used in free format parsing) */
    uint32_t free_format_next_header;
    GetBitContext gb;
    GetBitContext in_gb;
    DECLARE_ALIGNED(32, MPA_INT, synth_buf)[MPA_MAX_CHANNELS][512 * 2];
    int synth_buf_offset[MPA_MAX_CHANNELS];
    DECLARE_ALIGNED(32, INTFLOAT, sb_samples)[MPA_MAX_CHANNELS][36][SBLIMIT];
    INTFLOAT mdct_buf[MPA_MAX_CHANNELS][SBLIMIT * 18]; /* previous samples, for layer 3 MDCT */
    GranuleDef granules[2][2]; /* Used in Layer 3 */
    int adu_mode; ///< 0 for standard mp3, 1 for adu formatted mp3
    int dither_state;
    int err_recognition;
    AVCodecContext* avctx;
    MPADSPContext mpadsp;
    AVFloatDSPContext *fdsp;
    AVFrame *frame;
} MPADecodeContext;

#define HEADER_SIZE 4

#include "mpegaudiodata.h"
#include "mpegaudiodectab.h"

/* vlc structure for decoding layer 3 huffman tables */
static VLC huff_vlc[16];
static VLC_TYPE huff_vlc_tables[
    0 + 128 + 128 + 128 + 130 + 128 + 154 + 166 +
  142 + 204 + 190 + 170 + 542 + 460 + 662 + 414
  ][2];
static const int huff_vlc_tables_sizes[16] = {
    0,  128,  128,  128,  130,  128,  154,  166,
  142,  204,  190,  170,  542,  460,  662,  414
};
static VLC huff_quad_vlc[2];
static VLC_TYPE  huff_quad_vlc_tables[128+16][2];
static const int huff_quad_vlc_tables_sizes[2] = { 128, 16 };
/* computed from band_size_long */
static uint16_t band_index_long[9][23];
#include "mpegaudio_tablegen.h"
/* intensity stereo coef table */
static INTFLOAT is_table[2][16];
static INTFLOAT is_table_lsf[2][2][16];
static INTFLOAT csa_table[8][4];

static int16_t division_tab3[1<<6 ];
static int16_t division_tab5[1<<8 ];
static int16_t division_tab9[1<<11];

static int16_t * const division_tabs[4] = {
    division_tab3, division_tab5, NULL, division_tab9
};

/* lower 2 bits: modulo 3, higher bits: shift */
static uint16_t scale_factor_modshift[64];
/* [i][j]:  2^(-j/3) * FRAC_ONE * 2^(i+2) / (2^(i+2) - 1) */
static int32_t scale_factor_mult[15][3];
/* mult table for layer 2 group quantization */

#define SCALE_GEN(v) \
{ FIXR_OLD(1.0 * (v)), FIXR_OLD(0.7937005259 * (v)), FIXR_OLD(0.6299605249 * (v)) }

static const int32_t scale_factor_mult2[3][3] = {
    SCALE_GEN(4.0 / 3.0), /* 3 steps */
    SCALE_GEN(4.0 / 5.0), /* 5 steps */
    SCALE_GEN(4.0 / 9.0), /* 9 steps */
};

/**
 * Convert region offsets to region sizes and truncate
 * size to big_values.
 */
static void region_offset2size(GranuleDef *g)
{
    int i, k, j = 0;
    g->region_size[2] = 576 / 2;
    for (i = 0; i < 3; i++) {
        k = FFMIN(g->region_size[i], g->big_values);
        g->region_size[i] = k - j;
        j = k;
    }
}

static void init_short_region(MPADecodeContext *s, GranuleDef *g)
{
    if (g->block_type == 2) {
        if (s->sample_rate_index != 8)
            g->region_size[0] = (36 / 2);
        else
            g->region_size[0] = (72 / 2);
    } else {
        if (s->sample_rate_index <= 2)
            g->region_size[0] = (36 / 2);
        else if (s->sample_rate_index != 8)
            g->region_size[0] = (54 / 2);
        else
            g->region_size[0] = (108 / 2);
    }
    g->region_size[1] = (576 / 2);
}

static void init_long_region(MPADecodeContext *s, GranuleDef *g,
                             int ra1, int ra2)
{
    int l;
    g->region_size[0] = band_index_long[s->sample_rate_index][ra1 + 1] >> 1;
    /* should not overflow */
    l = FFMIN(ra1 + ra2 + 2, 22);
    g->region_size[1] = band_index_long[s->sample_rate_index][      l] >> 1;
}

static void compute_band_indexes(MPADecodeContext *s, GranuleDef *g)
{
    if (g->block_type == 2) {
        if (g->switch_point) {
            if(s->sample_rate_index == 8)
                avpriv_request_sample(s->avctx, "switch point in 8khz");
            /* if switched mode, we handle the 36 first samples as
                long blocks.  For 8000Hz, we handle the 72 first
                exponents as long blocks */
            if (s->sample_rate_index <= 2)
                g->long_end = 8;
            else
                g->long_end = 6;

            g->short_start = 3;
        } else {
            g->long_end    = 0;
            g->short_start = 0;
        }
    } else {
        g->short_start = 13;
        g->long_end    = 22;
    }
}

/* layer 1 unscaling */
/* n = number of bits of the mantissa minus 1 */
static inline int l1_unscale(int n, int mant, int scale_factor)
{
    int shift, mod;
    int64_t val;

    shift   = scale_factor_modshift[scale_factor];
    mod     = shift & 3;
    shift >>= 2;
    val     = MUL64((int)(mant + (-1U << n) + 1), scale_factor_mult[n-1][mod]);
    shift  += n;
    /* NOTE: at this point, 1 <= shift >= 21 + 15 */
    return (int)((val + (1LL << (shift - 1))) >> shift);
}

static inline int l2_unscale_group(int steps, int mant, int scale_factor)
{
    int shift, mod, val;

    shift   = scale_factor_modshift[scale_factor];
    mod     = shift & 3;
    shift >>= 2;

    val = (mant - (steps >> 1)) * scale_factor_mult2[steps >> 2][mod];
    /* NOTE: at this point, 0 <= shift <= 21 */
    if (shift > 0)
        val = (val + (1 << (shift - 1))) >> shift;
    return val;
}

/* compute value^(4/3) * 2^(exponent/4). It normalized to FRAC_BITS */
static inline int l3_unscale(int value, int exponent)
{
    unsigned int m;
    int e;

    e  = table_4_3_exp  [4 * value + (exponent & 3)];
    m  = table_4_3_value[4 * value + (exponent & 3)];
    e -= exponent >> 2;
#ifdef DEBUG
    if(e < 1)
        av_log(NULL, AV_LOG_WARNING, "l3_unscale: e is %d\n", e);
#endif
    if (e > 31)
        return 0;
    m = (m + (1 << (e - 1))) >> e;

    return m;
}

static av_cold void decode_init_static(void)
{
    int i, j, k;
    int offset;

    /* scale factors table for layer 1/2 */
    for (i = 0; i < 64; i++) {
        int shift, mod;
        /* 1.0 (i = 3) is normalized to 2 ^ FRAC_BITS */
        shift = i / 3;
        mod   = i % 3;
        scale_factor_modshift[i] = mod | (shift << 2);
    }

    /* scale factor multiply for layer 1 */
    for (i = 0; i < 15; i++) {
        int n, norm;
        n = i + 2;
        norm = ((INT64_C(1) << n) * FRAC_ONE) / ((1 << n) - 1);
        scale_factor_mult[i][0] = MULLx(norm, FIXR(1.0          * 2.0), FRAC_BITS);
        scale_factor_mult[i][1] = MULLx(norm, FIXR(0.7937005259 * 2.0), FRAC_BITS);
        scale_factor_mult[i][2] = MULLx(norm, FIXR(0.6299605249 * 2.0), FRAC_BITS);
        ff_dlog(NULL, "%d: norm=%x s=%x %x %x\n", i, norm,
                scale_factor_mult[i][0],
                scale_factor_mult[i][1],
                scale_factor_mult[i][2]);
    }

    RENAME(ff_mpa_synth_init)(RENAME(ff_mpa_synth_window));

    /* huffman decode tables */
    offset = 0;
    for (i = 1; i < 16; i++) {
        const HuffTable *h = &mpa_huff_tables[i];
        int xsize, x, y;
        uint8_t  tmp_bits [512] = { 0 };
        uint16_t tmp_codes[512] = { 0 };

        xsize = h->xsize;

        j = 0;
        for (x = 0; x < xsize; x++) {
            for (y = 0; y < xsize; y++) {
                tmp_bits [(x << 5) | y | ((x&&y)<<4)]= h->bits [j  ];
                tmp_codes[(x << 5) | y | ((x&&y)<<4)]= h->codes[j++];
            }
        }

        /* XXX: fail test */
        huff_vlc[i].table = huff_vlc_tables+offset;
        huff_vlc[i].table_allocated = huff_vlc_tables_sizes[i];
        init_vlc(&huff_vlc[i], 7, 512,
                 tmp_bits, 1, 1, tmp_codes, 2, 2,
                 INIT_VLC_USE_NEW_STATIC);
        offset += huff_vlc_tables_sizes[i];
    }
    av_assert0(offset == FF_ARRAY_ELEMS(huff_vlc_tables));

    offset = 0;
    for (i = 0; i < 2; i++) {
        huff_quad_vlc[i].table = huff_quad_vlc_tables+offset;
        huff_quad_vlc[i].table_allocated = huff_quad_vlc_tables_sizes[i];
        init_vlc(&huff_quad_vlc[i], i == 0 ? 7 : 4, 16,
                 mpa_quad_bits[i], 1, 1, mpa_quad_codes[i], 1, 1,
                 INIT_VLC_USE_NEW_STATIC);
        offset += huff_quad_vlc_tables_sizes[i];
    }
    av_assert0(offset == FF_ARRAY_ELEMS(huff_quad_vlc_tables));

    for (i = 0; i < 9; i++) {
        k = 0;
        for (j = 0; j < 22; j++) {
            band_index_long[i][j] = k;
            k += band_size_long[i][j];
        }
        band_index_long[i][22] = k;
    }

    /* compute n ^ (4/3) and store it in mantissa/exp format */

    mpegaudio_tableinit();

    for (i = 0; i < 4; i++) {
        if (ff_mpa_quant_bits[i] < 0) {
            for (j = 0; j < (1 << (-ff_mpa_quant_bits[i]+1)); j++) {
                int val1, val2, val3, steps;
                int val = j;
                steps   = ff_mpa_quant_steps[i];
                val1    = val % steps;
                val    /= steps;
                val2    = val % steps;
                val3    = val / steps;
                division_tabs[i][j] = val1 + (val2 << 4) + (val3 << 8);
            }
        }
    }


    for (i = 0; i < 7; i++) {
        float f;
        INTFLOAT v;
        if (i != 6) {
            f = tan((double)i * M_PI / 12.0);
            v = FIXR(f / (1.0 + f));
        } else {
            v = FIXR(1.0);
        }
        is_table[0][    i] = v;
        is_table[1][6 - i] = v;
    }
    /* invalid values */
    for (i = 7; i < 16; i++)
        is_table[0][i] = is_table[1][i] = 0.0;

    for (i = 0; i < 16; i++) {
        double f;
        int e, k;

        for (j = 0; j < 2; j++) {
            e = -(j + 1) * ((i + 1) >> 1);
            f = exp2(e / 4.0);
            k = i & 1;
            is_table_lsf[j][k ^ 1][i] = FIXR(f);
            is_table_lsf[j][k    ][i] = FIXR(1.0);
            ff_dlog(NULL, "is_table_lsf %d %d: %f %f\n",
                    i, j, (float) is_table_lsf[j][0][i],
                    (float) is_table_lsf[j][1][i]);
        }
    }

    for (i = 0; i < 8; i++) {
        double ci, cs, ca;
        ci = ci_table[i];
        cs = 1.0 / sqrt(1.0 + ci * ci);
        ca = cs * ci;
#if !USE_FLOATS
        csa_table[i][0] = FIXHR(cs/4);
        csa_table[i][1] = FIXHR(ca/4);
        csa_table[i][2] = FIXHR(ca/4) + FIXHR(cs/4);
        csa_table[i][3] = FIXHR(ca/4) - FIXHR(cs/4);
#else
        csa_table[i][0] = cs;
        csa_table[i][1] = ca;
        csa_table[i][2] = ca + cs;
        csa_table[i][3] = ca - cs;
#endif
    }
}

#if USE_FLOATS
static av_cold int decode_close(AVCodecContext * avctx)
{
    MPADecodeContext *s = avctx->priv_data;
    av_freep(&s->fdsp);

    return 0;
}
#endif

static av_cold int decode_init(AVCodecContext * avctx)
{
    static int initialized_tables = 0;
    MPADecodeContext *s = avctx->priv_data;

    if (!initialized_tables) {
        decode_init_static();
        initialized_tables = 1;
    }

    s->avctx = avctx;

#if USE_FLOATS
    s->fdsp = avpriv_float_dsp_alloc(avctx->flags & AV_CODEC_FLAG_BITEXACT);
    if (!s->fdsp)
        return AVERROR(ENOMEM);
#endif

    ff_mpadsp_init(&s->mpadsp);

    if (avctx->request_sample_fmt == OUT_FMT &&
        avctx->codec_id != AV_CODEC_ID_MP3ON4)
        avctx->sample_fmt = OUT_FMT;
    else
        avctx->sample_fmt = OUT_FMT_P;
    s->err_recognition = avctx->err_recognition;

    if (avctx->codec_id == AV_CODEC_ID_MP3ADU)
        s->adu_mode = 1;

    return 0;
}

#define C3 FIXHR(0.86602540378443864676/2)
#define C4 FIXHR(0.70710678118654752439/2) //0.5 / cos(pi*(9)/36)
#define C5 FIXHR(0.51763809020504152469/2) //0.5 / cos(pi*(5)/36)
#define C6 FIXHR(1.93185165257813657349/4) //0.5 / cos(pi*(15)/36)

/* 12 points IMDCT. We compute it "by hand" by factorizing obvious
   cases. */
static void imdct12(INTFLOAT *out, INTFLOAT *in)
{
    INTFLOAT in0, in1, in2, in3, in4, in5, t1, t2;

    in0  = in[0*3];
    in1  = in[1*3] + in[0*3];
    in2  = in[2*3] + in[1*3];
    in3  = in[3*3] + in[2*3];
    in4  = in[4*3] + in[3*3];
    in5  = in[5*3] + in[4*3];
    in5 += in3;
    in3 += in1;

    in2  = MULH3(in2, C3, 2);
    in3  = MULH3(in3, C3, 4);

    t1   = in0 - in4;
    t2   = MULH3(in1 - in5, C4, 2);

    out[ 7] =
    out[10] = t1 + t2;
    out[ 1] =
    out[ 4] = t1 - t2;

    in0    += SHR(in4, 1);
    in4     = in0 + in2;
    in5    += 2*in1;
    in1     = MULH3(in5 + in3, C5, 1);
    out[ 8] =
    out[ 9] = in4 + in1;
    out[ 2] =
    out[ 3] = in4 - in1;

    in0    -= in2;
    in5     = MULH3(in5 - in3, C6, 2);
    out[ 0] =
    out[ 5] = in0 - in5;
    out[ 6] =
    out[11] = in0 + in5;
}

/* return the number of decoded frames */
static int mp_decode_layer1(MPADecodeContext *s)
{
    int bound, i, v, n, ch, j, mant;
    uint8_t allocation[MPA_MAX_CHANNELS][SBLIMIT];
    uint8_t scale_factors[MPA_MAX_CHANNELS][SBLIMIT];

    if (s->mode == MPA_JSTEREO)
        bound = (s->mode_ext + 1) * 4;
    else
        bound = SBLIMIT;

    /* allocation bits */
    for (i = 0; i < bound; i++) {
        for (ch = 0; ch < s->nb_channels; ch++) {
            allocation[ch][i] = get_bits(&s->gb, 4);
        }
    }
    for (i = bound; i < SBLIMIT; i++)
        allocation[0][i] = get_bits(&s->gb, 4);

    /* scale factors */
    for (i = 0; i < bound; i++) {
        for (ch = 0; ch < s->nb_channels; ch++) {
            if (allocation[ch][i])
                scale_factors[ch][i] = get_bits(&s->gb, 6);
        }
    }
    for (i = bound; i < SBLIMIT; i++) {
        if (allocation[0][i]) {
            scale_factors[0][i] = get_bits(&s->gb, 6);
            scale_factors[1][i] = get_bits(&s->gb, 6);
        }
    }

    /* compute samples */
    for (j = 0; j < 12; j++) {
        for (i = 0; i < bound; i++) {
            for (ch = 0; ch < s->nb_channels; ch++) {
                n = allocation[ch][i];
                if (n) {
                    mant = get_bits(&s->gb, n + 1);
                    v = l1_unscale(n, mant, scale_factors[ch][i]);
                } else {
                    v = 0;
                }
                s->sb_samples[ch][j][i] = v;
            }
        }
        for (i = bound; i < SBLIMIT; i++) {
            n = allocation[0][i];
            if (n) {
                mant = get_bits(&s->gb, n + 1);
                v = l1_unscale(n, mant, scale_factors[0][i]);
                s->sb_samples[0][j][i] = v;
                v = l1_unscale(n, mant, scale_factors[1][i]);
                s->sb_samples[1][j][i] = v;
            } else {
                s->sb_samples[0][j][i] = 0;
                s->sb_samples[1][j][i] = 0;
            }
        }
    }
    return 12;
}

static int mp_decode_layer2(MPADecodeContext *s)
{
    int sblimit; /* number of used subbands */
    const unsigned char *alloc_table;
    int table, bit_alloc_bits, i, j, ch, bound, v;
    unsigned char bit_alloc[MPA_MAX_CHANNELS][SBLIMIT];
    unsigned char scale_code[MPA_MAX_CHANNELS][SBLIMIT];
    unsigned char scale_factors[MPA_MAX_CHANNELS][SBLIMIT][3], *sf;
    int scale, qindex, bits, steps, k, l, m, b;

    /* select decoding table */
    table = ff_mpa_l2_select_table(s->bit_rate / 1000, s->nb_channels,
                                   s->sample_rate, s->lsf);
    sblimit     = ff_mpa_sblimit_table[table];
    alloc_table = ff_mpa_alloc_tables[table];

    if (s->mode == MPA_JSTEREO)
        bound = (s->mode_ext + 1) * 4;
    else
        bound = sblimit;

    ff_dlog(s->avctx, "bound=%d sblimit=%d\n", bound, sblimit);

    /* sanity check */
    if (bound > sblimit)
        bound = sblimit;

    /* parse bit allocation */
    j = 0;
    for (i = 0; i < bound; i++) {
        bit_alloc_bits = alloc_table[j];
        for (ch = 0; ch < s->nb_channels; ch++)
            bit_alloc[ch][i] = get_bits(&s->gb, bit_alloc_bits);
        j += 1 << bit_alloc_bits;
    }
    for (i = bound; i < sblimit; i++) {
        bit_alloc_bits = alloc_table[j];
        v = get_bits(&s->gb, bit_alloc_bits);
        bit_alloc[0][i] = v;
        bit_alloc[1][i] = v;
        j += 1 << bit_alloc_bits;
    }

    /* scale codes */
    for (i = 0; i < sblimit; i++) {
        for (ch = 0; ch < s->nb_channels; ch++) {
            if (bit_alloc[ch][i])
                scale_code[ch][i] = get_bits(&s->gb, 2);
        }
    }

    /* scale factors */
    for (i = 0; i < sblimit; i++) {
        for (ch = 0; ch < s->nb_channels; ch++) {
            if (bit_alloc[ch][i]) {
                sf = scale_factors[ch][i];
                switch (scale_code[ch][i]) {
                default:
                case 0:
                    sf[0] = get_bits(&s->gb, 6);
                    sf[1] = get_bits(&s->gb, 6);
                    sf[2] = get_bits(&s->gb, 6);
                    break;
                case 2:
                    sf[0] = get_bits(&s->gb, 6);
                    sf[1] = sf[0];
                    sf[2] = sf[0];
                    break;
                case 1:
                    sf[0] = get_bits(&s->gb, 6);
                    sf[2] = get_bits(&s->gb, 6);
                    sf[1] = sf[0];
                    break;
                case 3:
                    sf[0] = get_bits(&s->gb, 6);
                    sf[2] = get_bits(&s->gb, 6);
                    sf[1] = sf[2];
                    break;
                }
            }
        }
    }

    /* samples */
    for (k = 0; k < 3; k++) {
        for (l = 0; l < 12; l += 3) {
            j = 0;
            for (i = 0; i < bound; i++) {
                bit_alloc_bits = alloc_table[j];
                for (ch = 0; ch < s->nb_channels; ch++) {
                    b = bit_alloc[ch][i];
                    if (b) {
                        scale = scale_factors[ch][i][k];
                        qindex = alloc_table[j+b];
                        bits = ff_mpa_quant_bits[qindex];
                        if (bits < 0) {
                            int v2;
                            /* 3 values at the same time */
                            v = get_bits(&s->gb, -bits);
                            v2 = division_tabs[qindex][v];
                            steps  = ff_mpa_quant_steps[qindex];

                            s->sb_samples[ch][k * 12 + l + 0][i] =
                                l2_unscale_group(steps,  v2       & 15, scale);
                            s->sb_samples[ch][k * 12 + l + 1][i] =
                                l2_unscale_group(steps, (v2 >> 4) & 15, scale);
                            s->sb_samples[ch][k * 12 + l + 2][i] =
                                l2_unscale_group(steps,  v2 >> 8      , scale);
                        } else {
                            for (m = 0; m < 3; m++) {
                                v = get_bits(&s->gb, bits);
                                v = l1_unscale(bits - 1, v, scale);
                                s->sb_samples[ch][k * 12 + l + m][i] = v;
                            }
                        }
                    } else {
                        s->sb_samples[ch][k * 12 + l + 0][i] = 0;
                        s->sb_samples[ch][k * 12 + l + 1][i] = 0;
                        s->sb_samples[ch][k * 12 + l + 2][i] = 0;
                    }
                }
                /* next subband in alloc table */
                j += 1 << bit_alloc_bits;
            }
            /* XXX: find a way to avoid this duplication of code */
            for (i = bound; i < sblimit; i++) {
                bit_alloc_bits = alloc_table[j];
                b = bit_alloc[0][i];
                if (b) {
                    int mant, scale0, scale1;
                    scale0 = scale_factors[0][i][k];
                    scale1 = scale_factors[1][i][k];
                    qindex = alloc_table[j+b];
                    bits = ff_mpa_quant_bits[qindex];
                    if (bits < 0) {
                        /* 3 values at the same time */
                        v = get_bits(&s->gb, -bits);
                        steps = ff_mpa_quant_steps[qindex];
                        mant = v % steps;
                        v = v / steps;
                        s->sb_samples[0][k * 12 + l + 0][i] =
                            l2_unscale_group(steps, mant, scale0);
                        s->sb_samples[1][k * 12 + l + 0][i] =
                            l2_unscale_group(steps, mant, scale1);
                        mant = v % steps;
                        v = v / steps;
                        s->sb_samples[0][k * 12 + l + 1][i] =
                            l2_unscale_group(steps, mant, scale0);
                        s->sb_samples[1][k * 12 + l + 1][i] =
                            l2_unscale_group(steps, mant, scale1);
                        s->sb_samples[0][k * 12 + l + 2][i] =
                            l2_unscale_group(steps, v, scale0);
                        s->sb_samples[1][k * 12 + l + 2][i] =
                            l2_unscale_group(steps, v, scale1);
                    } else {
                        for (m = 0; m < 3; m++) {
                            mant = get_bits(&s->gb, bits);
                            s->sb_samples[0][k * 12 + l + m][i] =
                                l1_unscale(bits - 1, mant, scale0);
                            s->sb_samples[1][k * 12 + l + m][i] =
                                l1_unscale(bits - 1, mant, scale1);
                        }
                    }
                } else {
                    s->sb_samples[0][k * 12 + l + 0][i] = 0;
                    s->sb_samples[0][k * 12 + l + 1][i] = 0;
                    s->sb_samples[0][k * 12 + l + 2][i] = 0;
                    s->sb_samples[1][k * 12 + l + 0][i] = 0;
                    s->sb_samples[1][k * 12 + l + 1][i] = 0;
                    s->sb_samples[1][k * 12 + l + 2][i] = 0;
                }
                /* next subband in alloc table */
                j += 1 << bit_alloc_bits;
            }
            /* fill remaining samples to zero */
            for (i = sblimit; i < SBLIMIT; i++) {
                for (ch = 0; ch < s->nb_channels; ch++) {
                    s->sb_samples[ch][k * 12 + l + 0][i] = 0;
                    s->sb_samples[ch][k * 12 + l + 1][i] = 0;
                    s->sb_samples[ch][k * 12 + l + 2][i] = 0;
                }
            }
        }
    }
    return 3 * 12;
}

#define SPLIT(dst,sf,n)             \
    if (n == 3) {                   \
        int m = (sf * 171) >> 9;    \
        dst   = sf - 3 * m;         \
        sf    = m;                  \
    } else if (n == 4) {            \
        dst  = sf & 3;              \
        sf >>= 2;                   \
    } else if (n == 5) {            \
        int m = (sf * 205) >> 10;   \
        dst   = sf - 5 * m;         \
        sf    = m;                  \
    } else if (n == 6) {            \
        int m = (sf * 171) >> 10;   \
        dst   = sf - 6 * m;         \
        sf    = m;                  \
    } else {                        \
        dst = 0;                    \
    }

static av_always_inline void lsf_sf_expand(int *slen, int sf, int n1, int n2,
                                           int n3)
{
    SPLIT(slen[3], sf, n3)
    SPLIT(slen[2], sf, n2)
    SPLIT(slen[1], sf, n1)
    slen[0] = sf;
}

static void exponents_from_scale_factors(MPADecodeContext *s, GranuleDef *g,
                                         int16_t *exponents)
{
    const uint8_t *bstab, *pretab;
    int len, i, j, k, l, v0, shift, gain, gains[3];
    int16_t *exp_ptr;

    exp_ptr = exponents;
    gain    = g->global_gain - 210;
    shift   = g->scalefac_scale + 1;

    bstab  = band_size_long[s->sample_rate_index];
    pretab = mpa_pretab[g->preflag];
    for (i = 0; i < g->long_end; i++) {
        v0 = gain - ((g->scale_factors[i] + pretab[i]) << shift) + 400;
        len = bstab[i];
        for (j = len; j > 0; j--)
            *exp_ptr++ = v0;
    }

    if (g->short_start < 13) {
        bstab    = band_size_short[s->sample_rate_index];
        gains[0] = gain - (g->subblock_gain[0] << 3);
        gains[1] = gain - (g->subblock_gain[1] << 3);
        gains[2] = gain - (g->subblock_gain[2] << 3);
        k        = g->long_end;
        for (i = g->short_start; i < 13; i++) {
            len = bstab[i];
            for (l = 0; l < 3; l++) {
                v0 = gains[l] - (g->scale_factors[k++] << shift) + 400;
                for (j = len; j > 0; j--)
                    *exp_ptr++ = v0;
            }
        }
    }
}

/* handle n = 0 too */
static inline int get_bitsz(GetBitContext *s, int n)
{
    return n ? get_bits(s, n) : 0;
}


static void switch_buffer(MPADecodeContext *s, int *pos, int *end_pos,
                          int *end_pos2)
{
    if (s->in_gb.buffer && *pos >= s->gb.size_in_bits) {
        s->gb           = s->in_gb;
        s->in_gb.buffer = NULL;
        av_assert2((get_bits_count(&s->gb) & 7) == 0);
        skip_bits_long(&s->gb, *pos - *end_pos);
        *end_pos2 =
        *end_pos  = *end_pos2 + get_bits_count(&s->gb) - *pos;
        *pos      = get_bits_count(&s->gb);
    }
}

/* Following is a optimized code for
            INTFLOAT v = *src
            if(get_bits1(&s->gb))
                v = -v;
            *dst = v;
*/
#if USE_FLOATS
#define READ_FLIP_SIGN(dst,src)                     \
    v = AV_RN32A(src) ^ (get_bits1(&s->gb) << 31);  \
    AV_WN32A(dst, v);
#else
#define READ_FLIP_SIGN(dst,src)     \
    v      = -get_bits1(&s->gb);    \
    *(dst) = (*(src) ^ v) - v;
#endif

static int huffman_decode(MPADecodeContext *s, GranuleDef *g,
                          int16_t *exponents, int end_pos2)
{
    int s_index;
    int i;
    int last_pos, bits_left;
    VLC *vlc;
    int end_pos = FFMIN(end_pos2, s->gb.size_in_bits);

    /* low frequencies (called big values) */
    s_index = 0;
    for (i = 0; i < 3; i++) {
        int j, k, l, linbits;
        j = g->region_size[i];
        if (j == 0)
            continue;
        /* select vlc table */
        k       = g->table_select[i];
        l       = mpa_huff_data[k][0];
        linbits = mpa_huff_data[k][1];
        vlc     = &huff_vlc[l];

        if (!l) {
            memset(&g->sb_hybrid[s_index], 0, sizeof(*g->sb_hybrid) * 2 * j);
            s_index += 2 * j;
            continue;
        }

        /* read huffcode and compute each couple */
        for (; j > 0; j--) {
            int exponent, x, y;
            int v;
            int pos = get_bits_count(&s->gb);

            if (pos >= end_pos){
                switch_buffer(s, &pos, &end_pos, &end_pos2);
                if (pos >= end_pos)
                    break;
            }
            y = get_vlc2(&s->gb, vlc->table, 7, 3);

            if (!y) {
                g->sb_hybrid[s_index  ] =
                g->sb_hybrid[s_index+1] = 0;
                s_index += 2;
                continue;
            }

            exponent= exponents[s_index];

            ff_dlog(s->avctx, "region=%d n=%d x=%d y=%d exp=%d\n",
                    i, g->region_size[i] - j, x, y, exponent);
            if (y & 16) {
                x = y >> 5;
                y = y & 0x0f;
                if (x < 15) {
                    READ_FLIP_SIGN(g->sb_hybrid + s_index, RENAME(expval_table)[exponent] + x)
                } else {
                    x += get_bitsz(&s->gb, linbits);
                    v  = l3_unscale(x, exponent);
                    if (get_bits1(&s->gb))
                        v = -v;
                    g->sb_hybrid[s_index] = v;
                }
                if (y < 15) {
                    READ_FLIP_SIGN(g->sb_hybrid + s_index + 1, RENAME(expval_table)[exponent] + y)
                } else {
                    y += get_bitsz(&s->gb, linbits);
                    v  = l3_unscale(y, exponent);
                    if (get_bits1(&s->gb))
                        v = -v;
                    g->sb_hybrid[s_index+1] = v;
                }
            } else {
                x = y >> 5;
                y = y & 0x0f;
                x += y;
                if (x < 15) {
                    READ_FLIP_SIGN(g->sb_hybrid + s_index + !!y, RENAME(expval_table)[exponent] + x)
                } else {
                    x += get_bitsz(&s->gb, linbits);
                    v  = l3_unscale(x, exponent);
                    if (get_bits1(&s->gb))
                        v = -v;
                    g->sb_hybrid[s_index+!!y] = v;
                }
                g->sb_hybrid[s_index + !y] = 0;
            }
            s_index += 2;
        }
    }

    /* high frequencies */
    vlc = &huff_quad_vlc[g->count1table_select];
    last_pos = 0;
    while (s_index <= 572) {
        int pos, code;
        pos = get_bits_count(&s->gb);
        if (pos >= end_pos) {
            if (pos > end_pos2 && last_pos) {
                /* some encoders generate an incorrect size for this
                   part. We must go back into the data */
                s_index -= 4;
                skip_bits_long(&s->gb, last_pos - pos);
                av_log(s->avctx, AV_LOG_INFO, "overread, skip %d enddists: %d %d\n", last_pos - pos, end_pos-pos, end_pos2-pos);
                if(s->err_recognition & (AV_EF_BITSTREAM|AV_EF_COMPLIANT))
                    s_index=0;
                break;
            }
            switch_buffer(s, &pos, &end_pos, &end_pos2);
            if (pos >= end_pos)
                break;
        }
        last_pos = pos;

        code = get_vlc2(&s->gb, vlc->table, vlc->bits, 1);
        ff_dlog(s->avctx, "t=%d code=%d\n", g->count1table_select, code);
        g->sb_hybrid[s_index+0] =
        g->sb_hybrid[s_index+1] =
        g->sb_hybrid[s_index+2] =
        g->sb_hybrid[s_index+3] = 0;
        while (code) {
            static const int idxtab[16] = { 3,3,2,2,1,1,1,1,0,0,0,0,0,0,0,0 };
            int v;
            int pos = s_index + idxtab[code];
            code   ^= 8 >> idxtab[code];
            READ_FLIP_SIGN(g->sb_hybrid + pos, RENAME(exp_table)+exponents[pos])
        }
        s_index += 4;
    }
    /* skip extension bits */
    bits_left = end_pos2 - get_bits_count(&s->gb);
    if (bits_left < 0 && (s->err_recognition & (AV_EF_BUFFER|AV_EF_COMPLIANT))) {
        av_log(s->avctx, AV_LOG_ERROR, "bits_left=%d\n", bits_left);
        s_index=0;
    } else if (bits_left > 0 && (s->err_recognition & (AV_EF_BUFFER|AV_EF_AGGRESSIVE))) {
        av_log(s->avctx, AV_LOG_ERROR, "bits_left=%d\n", bits_left);
        s_index = 0;
    }
    memset(&g->sb_hybrid[s_index], 0, sizeof(*g->sb_hybrid) * (576 - s_index));
    skip_bits_long(&s->gb, bits_left);

    i = get_bits_count(&s->gb);
    switch_buffer(s, &i, &end_pos, &end_pos2);

    return 0;
}

/* Reorder short blocks from bitstream order to interleaved order. It
   would be faster to do it in parsing, but the code would be far more
   complicated */
static void reorder_block(MPADecodeContext *s, GranuleDef *g)
{
    int i, j, len;
    INTFLOAT *ptr, *dst, *ptr1;
    INTFLOAT tmp[576];

    if (g->block_type != 2)
        return;

    if (g->switch_point) {
        if (s->sample_rate_index != 8)
            ptr = g->sb_hybrid + 36;
        else
            ptr = g->sb_hybrid + 72;
    } else {
        ptr = g->sb_hybrid;
    }

    for (i = g->short_start; i < 13; i++) {
        len  = band_size_short[s->sample_rate_index][i];
        ptr1 = ptr;
        dst  = tmp;
        for (j = len; j > 0; j--) {
            *dst++ = ptr[0*len];
            *dst++ = ptr[1*len];
            *dst++ = ptr[2*len];
            ptr++;
        }
        ptr += 2 * len;
        memcpy(ptr1, tmp, len * 3 * sizeof(*ptr1));
    }
}

#define ISQRT2 FIXR(0.70710678118654752440)

static void compute_stereo(MPADecodeContext *s, GranuleDef *g0, GranuleDef *g1)
{
    int i, j, k, l;
    int sf_max, sf, len, non_zero_found;
    INTFLOAT (*is_tab)[16], *tab0, *tab1, tmp0, tmp1, v1, v2;
    int non_zero_found_short[3];

    /* intensity stereo */
    if (s->mode_ext & MODE_EXT_I_STEREO) {
        if (!s->lsf) {
            is_tab = is_table;
            sf_max = 7;
        } else {
            is_tab = is_table_lsf[g1->scalefac_compress & 1];
            sf_max = 16;
        }

        tab0 = g0->sb_hybrid + 576;
        tab1 = g1->sb_hybrid + 576;

        non_zero_found_short[0] = 0;
        non_zero_found_short[1] = 0;
        non_zero_found_short[2] = 0;
        k = (13 - g1->short_start) * 3 + g1->long_end - 3;
        for (i = 12; i >= g1->short_start; i--) {
            /* for last band, use previous scale factor */
            if (i != 11)
                k -= 3;
            len = band_size_short[s->sample_rate_index][i];
            for (l = 2; l >= 0; l--) {
                tab0 -= len;
                tab1 -= len;
                if (!non_zero_found_short[l]) {
                    /* test if non zero band. if so, stop doing i-stereo */
                    for (j = 0; j < len; j++) {
                        if (tab1[j] != 0) {
                            non_zero_found_short[l] = 1;
                            goto found1;
                        }
                    }
                    sf = g1->scale_factors[k + l];
                    if (sf >= sf_max)
                        goto found1;

                    v1 = is_tab[0][sf];
                    v2 = is_tab[1][sf];
                    for (j = 0; j < len; j++) {
                        tmp0    = tab0[j];
                        tab0[j] = MULLx(tmp0, v1, FRAC_BITS);
                        tab1[j] = MULLx(tmp0, v2, FRAC_BITS);
                    }
                } else {
found1:
                    if (s->mode_ext & MODE_EXT_MS_STEREO) {
                        /* lower part of the spectrum : do ms stereo
                           if enabled */
                        for (j = 0; j < len; j++) {
                            tmp0    = tab0[j];
                            tmp1    = tab1[j];
                            tab0[j] = MULLx(tmp0 + tmp1, ISQRT2, FRAC_BITS);
                            tab1[j] = MULLx(tmp0 - tmp1, ISQRT2, FRAC_BITS);
                        }
                    }
                }
            }
        }

        non_zero_found = non_zero_found_short[0] |
                         non_zero_found_short[1] |
                         non_zero_found_short[2];

        for (i = g1->long_end - 1;i >= 0;i--) {
            len   = band_size_long[s->sample_rate_index][i];
            tab0 -= len;
            tab1 -= len;
            /* test if non zero band. if so, stop doing i-stereo */
            if (!non_zero_found) {
                for (j = 0; j < len; j++) {
                    if (tab1[j] != 0) {
                        non_zero_found = 1;
                        goto found2;
                    }
                }
                /* for last band, use previous scale factor */
                k  = (i == 21) ? 20 : i;
                sf = g1->scale_factors[k];
                if (sf >= sf_max)
                    goto found2;
                v1 = is_tab[0][sf];
                v2 = is_tab[1][sf];
                for (j = 0; j < len; j++) {
                    tmp0    = tab0[j];
                    tab0[j] = MULLx(tmp0, v1, FRAC_BITS);
                    tab1[j] = MULLx(tmp0, v2, FRAC_BITS);
                }
            } else {
found2:
                if (s->mode_ext & MODE_EXT_MS_STEREO) {
                    /* lower part of the spectrum : do ms stereo
                       if enabled */
                    for (j = 0; j < len; j++) {
                        tmp0    = tab0[j];
                        tmp1    = tab1[j];
                        tab0[j] = MULLx(tmp0 + tmp1, ISQRT2, FRAC_BITS);
                        tab1[j] = MULLx(tmp0 - tmp1, ISQRT2, FRAC_BITS);
                    }
                }
            }
        }
    } else if (s->mode_ext & MODE_EXT_MS_STEREO) {
        /* ms stereo ONLY */
        /* NOTE: the 1/sqrt(2) normalization factor is included in the
           global gain */
#if USE_FLOATS
       s->fdsp->butterflies_float(g0->sb_hybrid, g1->sb_hybrid, 576);
#else
        tab0 = g0->sb_hybrid;
        tab1 = g1->sb_hybrid;
        for (i = 0; i < 576; i++) {
            tmp0    = tab0[i];
            tmp1    = tab1[i];
            tab0[i] = tmp0 + tmp1;
            tab1[i] = tmp0 - tmp1;
        }
#endif
    }
}

#if USE_FLOATS
#if HAVE_MIPSFPU
#   include "mips/compute_antialias_float.h"
#endif /* HAVE_MIPSFPU */
#else
#if HAVE_MIPSDSP
#   include "mips/compute_antialias_fixed.h"
#endif /* HAVE_MIPSDSP */
#endif /* USE_FLOATS */

#ifndef compute_antialias
#if USE_FLOATS
#define AA(j) do {                                                      \
        float tmp0 = ptr[-1-j];                                         \
        float tmp1 = ptr[   j];                                         \
        ptr[-1-j] = tmp0 * csa_table[j][0] - tmp1 * csa_table[j][1];    \
        ptr[   j] = tmp0 * csa_table[j][1] + tmp1 * csa_table[j][0];    \
    } while (0)
#else
#define AA(j) do {                                              \
        int tmp0 = ptr[-1-j];                                   \
        int tmp1 = ptr[   j];                                   \
        int tmp2 = MULH(tmp0 + tmp1, csa_table[j][0]);          \
        ptr[-1-j] = 4 * (tmp2 - MULH(tmp1, csa_table[j][2]));   \
        ptr[   j] = 4 * (tmp2 + MULH(tmp0, csa_table[j][3]));   \
    } while (0)
#endif

static void compute_antialias(MPADecodeContext *s, GranuleDef *g)
{
    INTFLOAT *ptr;
    int n, i;

    /* we antialias only "long" bands */
    if (g->block_type == 2) {
        if (!g->switch_point)
            return;
        /* XXX: check this for 8000Hz case */
        n = 1;
    } else {
        n = SBLIMIT - 1;
    }

    ptr = g->sb_hybrid + 18;
    for (i = n; i > 0; i--) {
        AA(0);
        AA(1);
        AA(2);
        AA(3);
        AA(4);
        AA(5);
        AA(6);
        AA(7);

        ptr += 18;
    }
}
#endif /* compute_antialias */

static void compute_imdct(MPADecodeContext *s, GranuleDef *g,
                          INTFLOAT *sb_samples, INTFLOAT *mdct_buf)
{
    INTFLOAT *win, *out_ptr, *ptr, *buf, *ptr1;
    INTFLOAT out2[12];
    int i, j, mdct_long_end, sblimit;

    /* find last non zero block */
    ptr  = g->sb_hybrid + 576;
    ptr1 = g->sb_hybrid + 2 * 18;
    while (ptr >= ptr1) {
        int32_t *p;
        ptr -= 6;
        p    = (int32_t*)ptr;
        if (p[0] | p[1] | p[2] | p[3] | p[4] | p[5])
            break;
    }
    sblimit = ((ptr - g->sb_hybrid) / 18) + 1;

    if (g->block_type == 2) {
        /* XXX: check for 8000 Hz */
        if (g->switch_point)
            mdct_long_end = 2;
        else
            mdct_long_end = 0;
    } else {
        mdct_long_end = sblimit;
    }

    s->mpadsp.RENAME(imdct36_blocks)(sb_samples, mdct_buf, g->sb_hybrid,
                                     mdct_long_end, g->switch_point,
                                     g->block_type);

    buf = mdct_buf + 4*18*(mdct_long_end >> 2) + (mdct_long_end & 3);
    ptr = g->sb_hybrid + 18 * mdct_long_end;

    for (j = mdct_long_end; j < sblimit; j++) {
        /* select frequency inversion */
        win     = RENAME(ff_mdct_win)[2 + (4  & -(j & 1))];
        out_ptr = sb_samples + j;

        for (i = 0; i < 6; i++) {
            *out_ptr = buf[4*i];
            out_ptr += SBLIMIT;
        }
        imdct12(out2, ptr + 0);
        for (i = 0; i < 6; i++) {
            *out_ptr     = MULH3(out2[i    ], win[i    ], 1) + buf[4*(i + 6*1)];
            buf[4*(i + 6*2)] = MULH3(out2[i + 6], win[i + 6], 1);
            out_ptr += SBLIMIT;
        }
        imdct12(out2, ptr + 1);
        for (i = 0; i < 6; i++) {
            *out_ptr     = MULH3(out2[i    ], win[i    ], 1) + buf[4*(i + 6*2)];
            buf[4*(i + 6*0)] = MULH3(out2[i + 6], win[i + 6], 1);
            out_ptr += SBLIMIT;
        }
        imdct12(out2, ptr + 2);
        for (i = 0; i < 6; i++) {
            buf[4*(i + 6*0)] = MULH3(out2[i    ], win[i    ], 1) + buf[4*(i + 6*0)];
            buf[4*(i + 6*1)] = MULH3(out2[i + 6], win[i + 6], 1);
            buf[4*(i + 6*2)] = 0;
        }
        ptr += 18;
        buf += (j&3) != 3 ? 1 : (4*18-3);
    }
    /* zero bands */
    for (j = sblimit; j < SBLIMIT; j++) {
        /* overlap */
        out_ptr = sb_samples + j;
        for (i = 0; i < 18; i++) {
            *out_ptr = buf[4*i];
            buf[4*i]   = 0;
            out_ptr += SBLIMIT;
        }
        buf += (j&3) != 3 ? 1 : (4*18-3);
    }
}

/* main layer3 decoding function */
static int mp_decode_layer3(MPADecodeContext *s)
{
    int nb_granules, main_data_begin;
    int gr, ch, blocksplit_flag, i, j, k, n, bits_pos;
    GranuleDef *g;
    int16_t exponents[576]; //FIXME try INTFLOAT

    /* read side info */
    if (s->lsf) {
        main_data_begin = get_bits(&s->gb, 8);
        skip_bits(&s->gb, s->nb_channels);
        nb_granules = 1;
    } else {
        main_data_begin = get_bits(&s->gb, 9);
        if (s->nb_channels == 2)
            skip_bits(&s->gb, 3);
        else
            skip_bits(&s->gb, 5);
        nb_granules = 2;
        for (ch = 0; ch < s->nb_channels; ch++) {
            s->granules[ch][0].scfsi = 0;/* all scale factors are transmitted */
            s->granules[ch][1].scfsi = get_bits(&s->gb, 4);
        }
    }

    for (gr = 0; gr < nb_granules; gr++) {
        for (ch = 0; ch < s->nb_channels; ch++) {
            ff_dlog(s->avctx, "gr=%d ch=%d: side_info\n", gr, ch);
            g = &s->granules[ch][gr];
            g->part2_3_length = get_bits(&s->gb, 12);
            g->big_values     = get_bits(&s->gb,  9);
            if (g->big_values > 288) {
                av_log(s->avctx, AV_LOG_ERROR, "big_values too big\n");
                return AVERROR_INVALIDDATA;
            }

            g->global_gain = get_bits(&s->gb, 8);
            /* if MS stereo only is selected, we precompute the
               1/sqrt(2) renormalization factor */
            if ((s->mode_ext & (MODE_EXT_MS_STEREO | MODE_EXT_I_STEREO)) ==
                MODE_EXT_MS_STEREO)
                g->global_gain -= 2;
            if (s->lsf)
                g->scalefac_compress = get_bits(&s->gb, 9);
            else
                g->scalefac_compress = get_bits(&s->gb, 4);
            blocksplit_flag = get_bits1(&s->gb);
            if (blocksplit_flag) {
                g->block_type = get_bits(&s->gb, 2);
                if (g->block_type == 0) {
                    av_log(s->avctx, AV_LOG_ERROR, "invalid block type\n");
                    return AVERROR_INVALIDDATA;
                }
                g->switch_point = get_bits1(&s->gb);
                for (i = 0; i < 2; i++)
                    g->table_select[i] = get_bits(&s->gb, 5);
                for (i = 0; i < 3; i++)
                    g->subblock_gain[i] = get_bits(&s->gb, 3);
                init_short_region(s, g);
            } else {
                int region_address1, region_address2;
                g->block_type = 0;
                g->switch_point = 0;
                for (i = 0; i < 3; i++)
                    g->table_select[i] = get_bits(&s->gb, 5);
                /* compute huffman coded region sizes */
                region_address1 = get_bits(&s->gb, 4);
                region_address2 = get_bits(&s->gb, 3);
                ff_dlog(s->avctx, "region1=%d region2=%d\n",
                        region_address1, region_address2);
                init_long_region(s, g, region_address1, region_address2);
            }
            region_offset2size(g);
            compute_band_indexes(s, g);

            g->preflag = 0;
            if (!s->lsf)
                g->preflag = get_bits1(&s->gb);
            g->scalefac_scale     = get_bits1(&s->gb);
            g->count1table_select = get_bits1(&s->gb);
            ff_dlog(s->avctx, "block_type=%d switch_point=%d\n",
                    g->block_type, g->switch_point);
        }
    }

    if (!s->adu_mode) {
        int skip;
        const uint8_t *ptr = s->gb.buffer + (get_bits_count(&s->gb)>>3);
        int extrasize = av_clip(get_bits_left(&s->gb) >> 3, 0, EXTRABYTES);
        av_assert1((get_bits_count(&s->gb) & 7) == 0);
        /* now we get bits from the main_data_begin offset */
        ff_dlog(s->avctx, "seekback:%d, lastbuf:%d\n",
                main_data_begin, s->last_buf_size);

        memcpy(s->last_buf + s->last_buf_size, ptr, extrasize);
        s->in_gb = s->gb;
        init_get_bits(&s->gb, s->last_buf, s->last_buf_size*8);
#if !UNCHECKED_BITSTREAM_READER
        s->gb.size_in_bits_plus8 += FFMAX(extrasize, LAST_BUF_SIZE - s->last_buf_size) * 8;
#endif
        s->last_buf_size <<= 3;
        for (gr = 0; gr < nb_granules && (s->last_buf_size >> 3) < main_data_begin; gr++) {
            for (ch = 0; ch < s->nb_channels; ch++) {
                g = &s->granules[ch][gr];
                s->last_buf_size += g->part2_3_length;
                memset(g->sb_hybrid, 0, sizeof(g->sb_hybrid));
                compute_imdct(s, g, &s->sb_samples[ch][18 * gr][0], s->mdct_buf[ch]);
            }
        }
        skip = s->last_buf_size - 8 * main_data_begin;
        if (skip >= s->gb.size_in_bits && s->in_gb.buffer) {
            skip_bits_long(&s->in_gb, skip - s->gb.size_in_bits);
            s->gb           = s->in_gb;
            s->in_gb.buffer = NULL;
        } else {
            skip_bits_long(&s->gb, skip);
        }
    } else {
        gr = 0;
    }

    for (; gr < nb_granules; gr++) {
        for (ch = 0; ch < s->nb_channels; ch++) {
            g = &s->granules[ch][gr];
            bits_pos = get_bits_count(&s->gb);

            if (!s->lsf) {
                uint8_t *sc;
                int slen, slen1, slen2;

                /* MPEG1 scale factors */
                slen1 = slen_table[0][g->scalefac_compress];
                slen2 = slen_table[1][g->scalefac_compress];
                ff_dlog(s->avctx, "slen1=%d slen2=%d\n", slen1, slen2);
                if (g->block_type == 2) {
                    n = g->switch_point ? 17 : 18;
                    j = 0;
                    if (slen1) {
                        for (i = 0; i < n; i++)
                            g->scale_factors[j++] = get_bits(&s->gb, slen1);
                    } else {
                        for (i = 0; i < n; i++)
                            g->scale_factors[j++] = 0;
                    }
                    if (slen2) {
                        for (i = 0; i < 18; i++)
                            g->scale_factors[j++] = get_bits(&s->gb, slen2);
                        for (i = 0; i < 3; i++)
                            g->scale_factors[j++] = 0;
                    } else {
                        for (i = 0; i < 21; i++)
                            g->scale_factors[j++] = 0;
                    }
                } else {
                    sc = s->granules[ch][0].scale_factors;
                    j = 0;
                    for (k = 0; k < 4; k++) {
                        n = k == 0 ? 6 : 5;
                        if ((g->scfsi & (0x8 >> k)) == 0) {
                            slen = (k < 2) ? slen1 : slen2;
                            if (slen) {
                                for (i = 0; i < n; i++)
                                    g->scale_factors[j++] = get_bits(&s->gb, slen);
                            } else {
                                for (i = 0; i < n; i++)
                                    g->scale_factors[j++] = 0;
                            }
                        } else {
                            /* simply copy from last granule */
                            for (i = 0; i < n; i++) {
                                g->scale_factors[j] = sc[j];
                                j++;
                            }
                        }
                    }
                    g->scale_factors[j++] = 0;
                }
            } else {
                int tindex, tindex2, slen[4], sl, sf;

                /* LSF scale factors */
                if (g->block_type == 2)
                    tindex = g->switch_point ? 2 : 1;
                else
                    tindex = 0;

                sf = g->scalefac_compress;
                if ((s->mode_ext & MODE_EXT_I_STEREO) && ch == 1) {
                    /* intensity stereo case */
                    sf >>= 1;
                    if (sf < 180) {
                        lsf_sf_expand(slen, sf, 6, 6, 0);
                        tindex2 = 3;
                    } else if (sf < 244) {
                        lsf_sf_expand(slen, sf - 180, 4, 4, 0);
                        tindex2 = 4;
                    } else {
                        lsf_sf_expand(slen, sf - 244, 3, 0, 0);
                        tindex2 = 5;
                    }
                } else {
                    /* normal case */
                    if (sf < 400) {
                        lsf_sf_expand(slen, sf, 5, 4, 4);
                        tindex2 = 0;
                    } else if (sf < 500) {
                        lsf_sf_expand(slen, sf - 400, 5, 4, 0);
                        tindex2 = 1;
                    } else {
                        lsf_sf_expand(slen, sf - 500, 3, 0, 0);
                        tindex2 = 2;
                        g->preflag = 1;
                    }
                }

                j = 0;
                for (k = 0; k < 4; k++) {
                    n  = lsf_nsf_table[tindex2][tindex][k];
                    sl = slen[k];
                    if (sl) {
                        for (i = 0; i < n; i++)
                            g->scale_factors[j++] = get_bits(&s->gb, sl);
                    } else {
                        for (i = 0; i < n; i++)
                            g->scale_factors[j++] = 0;
                    }
                }
                /* XXX: should compute exact size */
                for (; j < 40; j++)
                    g->scale_factors[j] = 0;
            }

            exponents_from_scale_factors(s, g, exponents);

            /* read Huffman coded residue */
            huffman_decode(s, g, exponents, bits_pos + g->part2_3_length);
        } /* ch */

        if (s->mode == MPA_JSTEREO)
            compute_stereo(s, &s->granules[0][gr], &s->granules[1][gr]);

        for (ch = 0; ch < s->nb_channels; ch++) {
            g = &s->granules[ch][gr];

            reorder_block(s, g);
            compute_antialias(s, g);
            compute_imdct(s, g, &s->sb_samples[ch][18 * gr][0], s->mdct_buf[ch]);
        }
    } /* gr */
    if (get_bits_count(&s->gb) < 0)
        skip_bits_long(&s->gb, -get_bits_count(&s->gb));
    return nb_granules * 18;
}

static int mp_decode_frame(MPADecodeContext *s, OUT_INT **samples,
                           const uint8_t *buf, int buf_size)
{
    int i, nb_frames, ch, ret;
    OUT_INT *samples_ptr;

    init_get_bits(&s->gb, buf + HEADER_SIZE, (buf_size - HEADER_SIZE) * 8);

    /* skip error protection field */
    if (s->error_protection)
        skip_bits(&s->gb, 16);

    switch(s->layer) {
    case 1:
        s->avctx->frame_size = 384;
        nb_frames = mp_decode_layer1(s);
        break;
    case 2:
        s->avctx->frame_size = 1152;
        nb_frames = mp_decode_layer2(s);
        break;
    case 3:
        s->avctx->frame_size = s->lsf ? 576 : 1152;
    default:
        nb_frames = mp_decode_layer3(s);

        s->last_buf_size=0;
        if (s->in_gb.buffer) {
            align_get_bits(&s->gb);
            i = get_bits_left(&s->gb)>>3;
            if (i >= 0 && i <= BACKSTEP_SIZE) {
                memmove(s->last_buf, s->gb.buffer + (get_bits_count(&s->gb)>>3), i);
                s->last_buf_size=i;
            } else
                av_log(s->avctx, AV_LOG_ERROR, "invalid old backstep %d\n", i);
            s->gb           = s->in_gb;
            s->in_gb.buffer = NULL;
        }

        align_get_bits(&s->gb);
        av_assert1((get_bits_count(&s->gb) & 7) == 0);
        i = get_bits_left(&s->gb) >> 3;

        if (i < 0 || i > BACKSTEP_SIZE || nb_frames < 0) {
            if (i < 0)
                av_log(s->avctx, AV_LOG_ERROR, "invalid new backstep %d\n", i);
            i = FFMIN(BACKSTEP_SIZE, buf_size - HEADER_SIZE);
        }
        av_assert1(i <= buf_size - HEADER_SIZE && i >= 0);
        memcpy(s->last_buf + s->last_buf_size, s->gb.buffer + buf_size - HEADER_SIZE - i, i);
        s->last_buf_size += i;
    }

    if(nb_frames < 0)
        return nb_frames;

    /* get output buffer */
    if (!samples) {
        av_assert0(s->frame);
        s->frame->nb_samples = s->avctx->frame_size;
        if ((ret = ff_get_buffer(s->avctx, s->frame, 0)) < 0)
            return ret;
        samples = (OUT_INT **)s->frame->extended_data;
    }

    /* apply the synthesis filter */
    for (ch = 0; ch < s->nb_channels; ch++) {
        int sample_stride;
        if (s->avctx->sample_fmt == OUT_FMT_P) {
            samples_ptr   = samples[ch];
            sample_stride = 1;
        } else {
            samples_ptr   = samples[0] + ch;
            sample_stride = s->nb_channels;
        }
        for (i = 0; i < nb_frames; i++) {
            RENAME(ff_mpa_synth_filter)(&s->mpadsp, s->synth_buf[ch],
                                        &(s->synth_buf_offset[ch]),
                                        RENAME(ff_mpa_synth_window),
                                        &s->dither_state, samples_ptr,
                                        sample_stride, s->sb_samples[ch][i]);
            samples_ptr += 32 * sample_stride;
        }
    }

    return nb_frames * 32 * sizeof(OUT_INT) * s->nb_channels;
}

static int decode_frame(AVCodecContext * avctx, void *data, int *got_frame_ptr,
                        AVPacket *avpkt)
{
    const uint8_t *buf  = avpkt->data;
    int buf_size        = avpkt->size;
    MPADecodeContext *s = avctx->priv_data;
    uint32_t header;
    int ret;

    int skipped = 0;
    while(buf_size && !*buf){
        buf++;
        buf_size--;
        skipped++;
    }

    if (buf_size < HEADER_SIZE)
        return AVERROR_INVALIDDATA;

    header = AV_RB32(buf);
<<<<<<< HEAD
    if (header>>8 == AV_RB32("TAG")>>8) {
        av_log(avctx, AV_LOG_DEBUG, "discarding ID3 tag\n");
        return buf_size;
    }
    if (ff_mpa_check_header(header) < 0) {
=======

    ret = avpriv_mpegaudio_decode_header((MPADecodeHeader *)s, header);
    if (ret < 0) {
>>>>>>> 955aec3c
        av_log(avctx, AV_LOG_ERROR, "Header missing\n");
        return AVERROR_INVALIDDATA;
    } else if (ret == 1) {
        /* free format: prepare to compute frame size */
        s->frame_size = -1;
        return AVERROR_INVALIDDATA;
    }
    /* update codec info */
    avctx->channels       = s->nb_channels;
    avctx->channel_layout = s->nb_channels == 1 ? AV_CH_LAYOUT_MONO : AV_CH_LAYOUT_STEREO;
    if (!avctx->bit_rate)
        avctx->bit_rate = s->bit_rate;

    if (s->frame_size <= 0) {
        av_log(avctx, AV_LOG_ERROR, "incomplete frame\n");
        return AVERROR_INVALIDDATA;
    } else if (s->frame_size < buf_size) {
        av_log(avctx, AV_LOG_DEBUG, "incorrect frame size - multiple frames in buffer?\n");
        buf_size= s->frame_size;
    }

    s->frame = data;

    ret = mp_decode_frame(s, NULL, buf, buf_size);
    if (ret >= 0) {
        s->frame->nb_samples = avctx->frame_size;
        *got_frame_ptr       = 1;
        avctx->sample_rate   = s->sample_rate;
        //FIXME maybe move the other codec info stuff from above here too
    } else {
        av_log(avctx, AV_LOG_ERROR, "Error while decoding MPEG audio frame.\n");
        /* Only return an error if the bad frame makes up the whole packet or
         * the error is related to buffer management.
         * If there is more data in the packet, just consume the bad frame
         * instead of returning an error, which would discard the whole
         * packet. */
        *got_frame_ptr = 0;
        if (buf_size == avpkt->size || ret != AVERROR_INVALIDDATA)
            return ret;
    }
    s->frame_size = 0;
    return buf_size + skipped;
}

static void mp_flush(MPADecodeContext *ctx)
{
    memset(ctx->synth_buf, 0, sizeof(ctx->synth_buf));
    memset(ctx->mdct_buf, 0, sizeof(ctx->mdct_buf));
    ctx->last_buf_size = 0;
    ctx->dither_state = 0;
}

static void flush(AVCodecContext *avctx)
{
    mp_flush(avctx->priv_data);
}

#if CONFIG_MP3ADU_DECODER || CONFIG_MP3ADUFLOAT_DECODER
static int decode_frame_adu(AVCodecContext *avctx, void *data,
                            int *got_frame_ptr, AVPacket *avpkt)
{
    const uint8_t *buf  = avpkt->data;
    int buf_size        = avpkt->size;
    MPADecodeContext *s = avctx->priv_data;
    uint32_t header;
    int len, ret;
    int av_unused out_size;

    len = buf_size;

    // Discard too short frames
    if (buf_size < HEADER_SIZE) {
        av_log(avctx, AV_LOG_ERROR, "Packet is too small\n");
        return AVERROR_INVALIDDATA;
    }


    if (len > MPA_MAX_CODED_FRAME_SIZE)
        len = MPA_MAX_CODED_FRAME_SIZE;

    // Get header and restore sync word
    header = AV_RB32(buf) | 0xffe00000;

    ret = avpriv_mpegaudio_decode_header((MPADecodeHeader *)s, header);
    if (ret < 0) {
        av_log(avctx, AV_LOG_ERROR, "Invalid frame header\n");
        return ret;
    }
    /* update codec info */
    avctx->sample_rate = s->sample_rate;
    avctx->channels    = s->nb_channels;
    avctx->channel_layout = s->nb_channels == 1 ? AV_CH_LAYOUT_MONO : AV_CH_LAYOUT_STEREO;
    if (!avctx->bit_rate)
        avctx->bit_rate = s->bit_rate;

    s->frame_size = len;

    s->frame = data;

    ret = mp_decode_frame(s, NULL, buf, buf_size);
    if (ret < 0) {
        av_log(avctx, AV_LOG_ERROR, "Error while decoding MPEG audio frame.\n");
        return ret;
    }

    *got_frame_ptr = 1;

    return buf_size;
}
#endif /* CONFIG_MP3ADU_DECODER || CONFIG_MP3ADUFLOAT_DECODER */

#if CONFIG_MP3ON4_DECODER || CONFIG_MP3ON4FLOAT_DECODER

/**
 * Context for MP3On4 decoder
 */
typedef struct MP3On4DecodeContext {
    int frames;                     ///< number of mp3 frames per block (number of mp3 decoder instances)
    int syncword;                   ///< syncword patch
    const uint8_t *coff;            ///< channel offsets in output buffer
    MPADecodeContext *mp3decctx[5]; ///< MPADecodeContext for every decoder instance
} MP3On4DecodeContext;

#include "mpeg4audio.h"

/* Next 3 arrays are indexed by channel config number (passed via codecdata) */

/* number of mp3 decoder instances */
static const uint8_t mp3Frames[8] = { 0, 1, 1, 2, 3, 3, 4, 5 };

/* offsets into output buffer, assume output order is FL FR C LFE BL BR SL SR */
static const uint8_t chan_offset[8][5] = {
    { 0             },
    { 0             },  // C
    { 0             },  // FLR
    { 2, 0          },  // C FLR
    { 2, 0, 3       },  // C FLR BS
    { 2, 0, 3       },  // C FLR BLRS
    { 2, 0, 4, 3    },  // C FLR BLRS LFE
    { 2, 0, 6, 4, 3 },  // C FLR BLRS BLR LFE
};

/* mp3on4 channel layouts */
static const int16_t chan_layout[8] = {
    0,
    AV_CH_LAYOUT_MONO,
    AV_CH_LAYOUT_STEREO,
    AV_CH_LAYOUT_SURROUND,
    AV_CH_LAYOUT_4POINT0,
    AV_CH_LAYOUT_5POINT0,
    AV_CH_LAYOUT_5POINT1,
    AV_CH_LAYOUT_7POINT1
};

static av_cold int decode_close_mp3on4(AVCodecContext * avctx)
{
    MP3On4DecodeContext *s = avctx->priv_data;
    int i;

    for (i = 0; i < s->frames; i++)
        av_freep(&s->mp3decctx[i]);

    return 0;
}


static av_cold int decode_init_mp3on4(AVCodecContext * avctx)
{
    MP3On4DecodeContext *s = avctx->priv_data;
    MPEG4AudioConfig cfg;
    int i;

    if ((avctx->extradata_size < 2) || !avctx->extradata) {
        av_log(avctx, AV_LOG_ERROR, "Codec extradata missing or too short.\n");
        return AVERROR_INVALIDDATA;
    }

    avpriv_mpeg4audio_get_config(&cfg, avctx->extradata,
                                 avctx->extradata_size * 8, 1);
    if (!cfg.chan_config || cfg.chan_config > 7) {
        av_log(avctx, AV_LOG_ERROR, "Invalid channel config number.\n");
        return AVERROR_INVALIDDATA;
    }
    s->frames             = mp3Frames[cfg.chan_config];
    s->coff               = chan_offset[cfg.chan_config];
    avctx->channels       = ff_mpeg4audio_channels[cfg.chan_config];
    avctx->channel_layout = chan_layout[cfg.chan_config];

    if (cfg.sample_rate < 16000)
        s->syncword = 0xffe00000;
    else
        s->syncword = 0xfff00000;

    /* Init the first mp3 decoder in standard way, so that all tables get builded
     * We replace avctx->priv_data with the context of the first decoder so that
     * decode_init() does not have to be changed.
     * Other decoders will be initialized here copying data from the first context
     */
    // Allocate zeroed memory for the first decoder context
    s->mp3decctx[0] = av_mallocz(sizeof(MPADecodeContext));
    if (!s->mp3decctx[0])
        goto alloc_fail;
    // Put decoder context in place to make init_decode() happy
    avctx->priv_data = s->mp3decctx[0];
    decode_init(avctx);
    // Restore mp3on4 context pointer
    avctx->priv_data = s;
    s->mp3decctx[0]->adu_mode = 1; // Set adu mode

    /* Create a separate codec/context for each frame (first is already ok).
     * Each frame is 1 or 2 channels - up to 5 frames allowed
     */
    for (i = 1; i < s->frames; i++) {
        s->mp3decctx[i] = av_mallocz(sizeof(MPADecodeContext));
        if (!s->mp3decctx[i])
            goto alloc_fail;
        s->mp3decctx[i]->adu_mode = 1;
        s->mp3decctx[i]->avctx = avctx;
        s->mp3decctx[i]->mpadsp = s->mp3decctx[0]->mpadsp;
        s->mp3decctx[i]->fdsp = s->mp3decctx[0]->fdsp;
    }

    return 0;
alloc_fail:
    decode_close_mp3on4(avctx);
    return AVERROR(ENOMEM);
}


static void flush_mp3on4(AVCodecContext *avctx)
{
    int i;
    MP3On4DecodeContext *s = avctx->priv_data;

    for (i = 0; i < s->frames; i++)
        mp_flush(s->mp3decctx[i]);
}


static int decode_frame_mp3on4(AVCodecContext *avctx, void *data,
                               int *got_frame_ptr, AVPacket *avpkt)
{
    AVFrame *frame         = data;
    const uint8_t *buf     = avpkt->data;
    int buf_size           = avpkt->size;
    MP3On4DecodeContext *s = avctx->priv_data;
    MPADecodeContext *m;
    int fsize, len = buf_size, out_size = 0;
    uint32_t header;
    OUT_INT **out_samples;
    OUT_INT *outptr[2];
    int fr, ch, ret;

    /* get output buffer */
    frame->nb_samples = MPA_FRAME_SIZE;
    if ((ret = ff_get_buffer(avctx, frame, 0)) < 0)
        return ret;
    out_samples = (OUT_INT **)frame->extended_data;

    // Discard too short frames
    if (buf_size < HEADER_SIZE)
        return AVERROR_INVALIDDATA;

    avctx->bit_rate = 0;

    ch = 0;
    for (fr = 0; fr < s->frames; fr++) {
        fsize = AV_RB16(buf) >> 4;
        fsize = FFMIN3(fsize, len, MPA_MAX_CODED_FRAME_SIZE);
        m     = s->mp3decctx[fr];
        av_assert1(m);

        if (fsize < HEADER_SIZE) {
            av_log(avctx, AV_LOG_ERROR, "Frame size smaller than header size\n");
            return AVERROR_INVALIDDATA;
        }
        header = (AV_RB32(buf) & 0x000fffff) | s->syncword; // patch header

<<<<<<< HEAD
        if (ff_mpa_check_header(header) < 0) {
            av_log(avctx, AV_LOG_ERROR, "Bad header, discard block\n");
            return AVERROR_INVALIDDATA;
        }
=======
        ret = avpriv_mpegaudio_decode_header((MPADecodeHeader *)m, header);
        if (ret < 0) // Bad header, discard block
            break;
>>>>>>> 955aec3c

        if (ch + m->nb_channels > avctx->channels ||
            s->coff[fr] + m->nb_channels > avctx->channels) {
            av_log(avctx, AV_LOG_ERROR, "frame channel count exceeds codec "
                                        "channel count\n");
            return AVERROR_INVALIDDATA;
        }
        ch += m->nb_channels;

        outptr[0] = out_samples[s->coff[fr]];
        if (m->nb_channels > 1)
            outptr[1] = out_samples[s->coff[fr] + 1];

        if ((ret = mp_decode_frame(m, outptr, buf, fsize)) < 0) {
            av_log(avctx, AV_LOG_ERROR, "failed to decode channel %d\n", ch);
            memset(outptr[0], 0, MPA_FRAME_SIZE*sizeof(OUT_INT));
            if (m->nb_channels > 1)
                memset(outptr[1], 0, MPA_FRAME_SIZE*sizeof(OUT_INT));
            ret = m->nb_channels * MPA_FRAME_SIZE*sizeof(OUT_INT);
        }

        out_size += ret;
        buf      += fsize;
        len      -= fsize;

        avctx->bit_rate += m->bit_rate;
    }
    if (ch != avctx->channels) {
        av_log(avctx, AV_LOG_ERROR, "failed to decode all channels\n");
        return AVERROR_INVALIDDATA;
    }

    /* update codec info */
    avctx->sample_rate = s->mp3decctx[0]->sample_rate;

    frame->nb_samples = out_size / (avctx->channels * sizeof(OUT_INT));
    *got_frame_ptr    = 1;

    return buf_size;
}
#endif /* CONFIG_MP3ON4_DECODER || CONFIG_MP3ON4FLOAT_DECODER */<|MERGE_RESOLUTION|>--- conflicted
+++ resolved
@@ -1668,17 +1668,12 @@
         return AVERROR_INVALIDDATA;
 
     header = AV_RB32(buf);
-<<<<<<< HEAD
     if (header>>8 == AV_RB32("TAG")>>8) {
         av_log(avctx, AV_LOG_DEBUG, "discarding ID3 tag\n");
         return buf_size;
     }
-    if (ff_mpa_check_header(header) < 0) {
-=======
-
     ret = avpriv_mpegaudio_decode_header((MPADecodeHeader *)s, header);
     if (ret < 0) {
->>>>>>> 955aec3c
         av_log(avctx, AV_LOG_ERROR, "Header missing\n");
         return AVERROR_INVALIDDATA;
     } else if (ret == 1) {
@@ -1957,16 +1952,11 @@
         }
         header = (AV_RB32(buf) & 0x000fffff) | s->syncword; // patch header
 
-<<<<<<< HEAD
-        if (ff_mpa_check_header(header) < 0) {
+        ret = avpriv_mpegaudio_decode_header((MPADecodeHeader *)m, header);
+        if (ret < 0) {
             av_log(avctx, AV_LOG_ERROR, "Bad header, discard block\n");
             return AVERROR_INVALIDDATA;
         }
-=======
-        ret = avpriv_mpegaudio_decode_header((MPADecodeHeader *)m, header);
-        if (ret < 0) // Bad header, discard block
-            break;
->>>>>>> 955aec3c
 
         if (ch + m->nb_channels > avctx->channels ||
             s->coff[fr] + m->nb_channels > avctx->channels) {
