MAIN_MAKEFILE=1
include config.mak

vpath %.c    $(SRC_PATH)
vpath %.cpp  $(SRC_PATH)
vpath %.h    $(SRC_PATH)
vpath %.inc  $(SRC_PATH)
vpath %.m    $(SRC_PATH)
vpath %.S    $(SRC_PATH)
vpath %.asm  $(SRC_PATH)
vpath %.rc   $(SRC_PATH)
vpath %.v    $(SRC_PATH)
vpath %.texi $(SRC_PATH)
vpath %/fate_config.sh.template $(SRC_PATH)

AVPROGS-$(CONFIG_FFMPEG)   += ffmpeg
AVPROGS-$(CONFIG_FFPLAY)   += ffplay
AVPROGS-$(CONFIG_FFPROBE)  += ffprobe
AVPROGS-$(CONFIG_FFSERVER) += ffserver

AVPROGS    := $(AVPROGS-yes:%=%$(PROGSSUF)$(EXESUF))
INSTPROGS   = $(AVPROGS-yes:%=%$(PROGSSUF)$(EXESUF))
PROGS      += $(AVPROGS)

AVBASENAMES  = ffmpeg ffplay ffprobe ffserver
ALLAVPROGS   = $(AVBASENAMES:%=%$(PROGSSUF)$(EXESUF))
ALLAVPROGS_G = $(AVBASENAMES:%=%$(PROGSSUF)_g$(EXESUF))

$(foreach prog,$(AVBASENAMES),$(eval OBJS-$(prog) += cmdutils.o))
$(foreach prog,$(AVBASENAMES),$(eval OBJS-$(prog)-$(CONFIG_OPENCL) += cmdutils_opencl.o))

OBJS-ffmpeg                   += ffmpeg_opt.o ffmpeg_filter.o
OBJS-ffmpeg-$(CONFIG_VIDEOTOOLBOX) += ffmpeg_videotoolbox.o
OBJS-ffmpeg-$(CONFIG_LIBMFX)  += ffmpeg_qsv.o
OBJS-ffmpeg-$(CONFIG_VAAPI)   += ffmpeg_vaapi.o
ifndef CONFIG_VIDEOTOOLBOX
OBJS-ffmpeg-$(CONFIG_VDA)     += ffmpeg_videotoolbox.o
endif
OBJS-ffmpeg-$(CONFIG_CUVID)   += ffmpeg_cuvid.o
OBJS-ffmpeg-$(HAVE_DXVA2_LIB) += ffmpeg_dxva2.o
OBJS-ffmpeg-$(HAVE_VDPAU_X11) += ffmpeg_vdpau.o
OBJS-ffserver                 += ffserver_config.o

TESTTOOLS   = audiogen videogen rotozoom tiny_psnr tiny_ssim base64 audiomatch
HOSTPROGS  := $(TESTTOOLS:%=tests/%) doc/print_options
TOOLS       = qt-faststart trasher uncoded_frame
TOOLS-$(CONFIG_ZLIB) += cws2fws

# $(FFLIBS-yes) needs to be in linking order
FFLIBS-$(CONFIG_AVDEVICE)   += avdevice
FFLIBS-$(CONFIG_AVFILTER)   += avfilter
FFLIBS-$(CONFIG_AVFORMAT)   += avformat
FFLIBS-$(CONFIG_AVCODEC)    += avcodec
FFLIBS-$(CONFIG_AVRESAMPLE) += avresample
FFLIBS-$(CONFIG_POSTPROC)   += postproc
FFLIBS-$(CONFIG_SWRESAMPLE) += swresample
FFLIBS-$(CONFIG_SWSCALE)    += swscale

FFLIBS := avutil

DATA_FILES := $(wildcard $(SRC_PATH)/presets/*.ffpreset) $(SRC_PATH)/doc/ffprobe.xsd
EXAMPLES_FILES := $(wildcard $(SRC_PATH)/doc/examples/*.c) $(SRC_PATH)/doc/examples/Makefile $(SRC_PATH)/doc/examples/README

SKIPHEADERS = cmdutils_common_opts.h                                    \
              compat/w32pthreads.h

include $(SRC_PATH)/common.mak

FF_EXTRALIBS := $(FFEXTRALIBS)
FF_DEP_LIBS  := $(DEP_LIBS)
FF_STATIC_DEP_LIBS := $(STATIC_DEP_LIBS)

all: $(AVPROGS)

$(TOOLS): %$(EXESUF): %.o $(EXEOBJS)
	$(LD) $(LDFLAGS) $(LDEXEFLAGS) $(LD_O) $^ $(ELIBS)

tools/cws2fws$(EXESUF): ELIBS = $(ZLIB)
tools/uncoded_frame$(EXESUF): $(FF_DEP_LIBS)
tools/uncoded_frame$(EXESUF): ELIBS = $(FF_EXTRALIBS)

config.h: .config
.config: $(wildcard $(FFLIBS:%=$(SRC_PATH)/lib%/all*.c))
	@-tput bold 2>/dev/null
	@-printf '\nWARNING: $(?F) newer than config.h, rerun configure\n\n'
	@-tput sgr0 2>/dev/null

SUBDIR_VARS := CLEANFILES EXAMPLES FFLIBS HOSTPROGS TESTPROGS TOOLS      \
               HEADERS ARCH_HEADERS BUILT_HEADERS SKIPHEADERS            \
               ARMV5TE-OBJS ARMV6-OBJS ARMV8-OBJS VFP-OBJS NEON-OBJS     \
<<<<<<< HEAD
               ALTIVEC-OBJS MMX-OBJS YASM-OBJS                           \
               MIPSFPU-OBJS MIPSDSPR2-OBJS MIPSDSP-OBJS MSA-OBJS         \
               MMI-OBJS OBJS SLIBOBJS HOSTOBJS TESTOBJS
=======
               ALTIVEC-OBJS VSX-OBJS MMX-OBJS YASM-OBJS                  \
               OBJS HOSTOBJS TESTOBJS
>>>>>>> d3257162

define RESET
$(1) :=
$(1)-yes :=
endef

define DOSUBDIR
$(foreach V,$(SUBDIR_VARS),$(eval $(call RESET,$(V))))
SUBDIR := $(1)/
include $(SRC_PATH)/$(1)/Makefile
-include $(SRC_PATH)/$(1)/$(ARCH)/Makefile
-include $(SRC_PATH)/$(1)/$(INTRINSICS)/Makefile
include $(SRC_PATH)/library.mak
endef

$(foreach D,$(FFLIBS),$(eval $(call DOSUBDIR,lib$(D))))

include $(SRC_PATH)/doc/Makefile

define DOPROG
OBJS-$(1) += $(1).o $(EXEOBJS) $(OBJS-$(1)-yes)
$(1)$(PROGSSUF)_g$(EXESUF): $$(OBJS-$(1))
$$(OBJS-$(1)): CFLAGS  += $(CFLAGS-$(1))
$(1)$(PROGSSUF)_g$(EXESUF): LDFLAGS += $(LDFLAGS-$(1))
$(1)$(PROGSSUF)_g$(EXESUF): FF_EXTRALIBS += $(LIBS-$(1))
-include $$(OBJS-$(1):.o=.d)
endef

$(foreach P,$(PROGS),$(eval $(call DOPROG,$(P:$(PROGSSUF)$(EXESUF)=))))

ffprobe.o cmdutils.o libavcodec/utils.o libavformat/utils.o libavdevice/avdevice.o libavfilter/avfilter.o libavutil/utils.o libpostproc/postprocess.o libswresample/swresample.o libswscale/utils.o : libavutil/ffversion.h

$(PROGS): %$(PROGSSUF)$(EXESUF): %$(PROGSSUF)_g$(EXESUF)
	$(CP) $< $@
	$(STRIP) $@

%$(PROGSSUF)_g$(EXESUF): %.o $(FF_DEP_LIBS)
	$(LD) $(LDFLAGS) $(LDEXEFLAGS) $(LD_O) $(OBJS-$*) $(FF_EXTRALIBS)

OBJDIRS += tools

-include $(wildcard tools/*.d)

VERSION_SH  = $(SRC_PATH)/version.sh
GIT_LOG     = $(SRC_PATH)/.git/logs/HEAD

.version: $(wildcard $(GIT_LOG)) $(VERSION_SH) config.mak
.version: M=@

libavutil/ffversion.h .version:
	$(M)$(VERSION_SH) $(SRC_PATH) libavutil/ffversion.h $(EXTRA_VERSION)
	$(Q)touch .version

# force version.sh to run whenever version might have changed
-include .version

ifdef AVPROGS
install: install-progs install-data
endif

install: install-libs install-headers

install-libs: install-libs-yes

install-progs-yes:
install-progs-$(CONFIG_SHARED): install-libs

install-progs: install-progs-yes $(AVPROGS)
	$(Q)mkdir -p "$(BINDIR)"
	$(INSTALL) -c -m 755 $(INSTPROGS) "$(BINDIR)"

install-data: $(DATA_FILES) $(EXAMPLES_FILES)
	$(Q)mkdir -p "$(DATADIR)/examples"
	$(INSTALL) -m 644 $(DATA_FILES) "$(DATADIR)"
	$(INSTALL) -m 644 $(EXAMPLES_FILES) "$(DATADIR)/examples"

uninstall: uninstall-libs uninstall-headers uninstall-progs uninstall-data

uninstall-progs:
	$(RM) $(addprefix "$(BINDIR)/", $(ALLAVPROGS))

uninstall-data:
	$(RM) -r "$(DATADIR)"

clean::
	$(RM) $(ALLAVPROGS) $(ALLAVPROGS_G)
	$(RM) $(CLEANSUFFIXES)
	$(RM) $(CLEANSUFFIXES:%=tools/%)
	$(RM) $(CLEANSUFFIXES:%=compat/msvcrt/%)
	$(RM) $(CLEANSUFFIXES:%=compat/atomics/pthread/%)
	$(RM) $(CLEANSUFFIXES:%=compat/%)
	$(RM) -r coverage-html
	$(RM) -rf coverage.info coverage.info.in lcov

distclean::
	$(RM) $(DISTCLEANSUFFIXES)
	$(RM) config.* .config libavutil/avconfig.h .version mapfile avversion.h version.h libavutil/ffversion.h libavcodec/codec_names.h libavcodec/bsf_list.c libavformat/protocol_list.c
ifeq ($(SRC_LINK),src)
	$(RM) src
endif
	$(RM) -rf doc/examples/pc-uninstalled

config:
	$(SRC_PATH)/configure $(value FFMPEG_CONFIGURATION)

check: all alltools examples testprogs fate

include $(SRC_PATH)/tests/Makefile

$(sort $(OBJDIRS)):
	$(Q)mkdir -p $@

# Dummy rule to stop make trying to rebuild removed or renamed headers
%.h:
	@:

# Disable suffix rules.  Most of the builtin rules are suffix rules,
# so this saves some time on slow systems.
.SUFFIXES:

.PHONY: all all-yes alltools check *clean config install*
.PHONY: testprogs uninstall*<|MERGE_RESOLUTION|>--- conflicted
+++ resolved
@@ -88,14 +88,9 @@
 SUBDIR_VARS := CLEANFILES EXAMPLES FFLIBS HOSTPROGS TESTPROGS TOOLS      \
                HEADERS ARCH_HEADERS BUILT_HEADERS SKIPHEADERS            \
                ARMV5TE-OBJS ARMV6-OBJS ARMV8-OBJS VFP-OBJS NEON-OBJS     \
-<<<<<<< HEAD
-               ALTIVEC-OBJS MMX-OBJS YASM-OBJS                           \
+               ALTIVEC-OBJS VSX-OBJS MMX-OBJS YASM-OBJS                  \
                MIPSFPU-OBJS MIPSDSPR2-OBJS MIPSDSP-OBJS MSA-OBJS         \
                MMI-OBJS OBJS SLIBOBJS HOSTOBJS TESTOBJS
-=======
-               ALTIVEC-OBJS VSX-OBJS MMX-OBJS YASM-OBJS                  \
-               OBJS HOSTOBJS TESTOBJS
->>>>>>> d3257162
 
 define RESET
 $(1) :=
